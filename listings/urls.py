--- conflicted
+++ resolved
@@ -12,9 +12,7 @@
     path("<int:listing_id>/delete/", views.delete_listing, name="delete_listing"),
     path("reviews/<int:listing_id>/", views.listing_reviews, name="listing_reviews"),
     path("user/<str:username>/listings/", views.user_listings, name="user_listings"),
-<<<<<<< HEAD
     path('map-view-listings/', views.map_view_listings, name='map_view_listings'),
-=======
     path("my_listings/", views.my_listings, name="my_listings"),
     path(
         "api/user-listings/<str:username>/",
@@ -22,5 +20,4 @@
         name="user_listings_api",
     ),
     path("map_legend/", views.map_legend, name="map_legend"),
->>>>>>> 9cae2ce5
 ]