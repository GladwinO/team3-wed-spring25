from datetime import datetime, time, timedelta

from django.contrib import messages
from django.contrib.auth.decorators import login_required
from django.contrib.auth.models import User
from django.core.exceptions import ObjectDoesNotExist
from django.core.paginator import Paginator
from django.db import models
from django.forms import inlineformset_factory
from django.shortcuts import get_object_or_404, redirect, render
from django.utils import timezone
from django.db.models import Sum

# Add this new function for API support
from django.http import JsonResponse
from django.template.loader import render_to_string

# Add this import at the top of your file, with your other imports
from django.urls import reverse

from .forms import (
    ListingForm,
    ListingSlotForm,
    ListingSlotFormSet,
    RecurringListingForm,
    validate_non_overlapping_slots,
)
from .models import (
    EV_CHARGER_LEVELS,
    EV_CONNECTOR_TYPES,
    PARKING_SPOT_SIZES,
    Listing,
    ListingSlot,
    BookmarkedListing,
)
from .utils import (
    filter_listings,
    has_active_filters,
    generate_recurring_listing_slots,
)


# Define an inline formset for editing (extra=0)
ListingSlotFormSetEdit = inlineformset_factory(
    Listing, ListingSlot, form=ListingSlotForm, extra=0, can_delete=True
)

# Define half-hour choices for use in the search form
HALF_HOUR_CHOICES = [
    (f"{hour:02d}:{minute:02d}", f"{hour:02d}:{minute:02d}")
    for hour in range(24)
    for minute in (0, 30)
]


def merge_listing_slots(listing):
    """
    Merge continuous or overlapping availability slots for the given listing.
    Two slots are merged if the end datetime of one equals or overlaps
    the start datetime of the next. The merged slot will span from the earliest
    start to the latest end among continuous/overlapping slots.
    """
    slots = list(listing.slots.all())
    if not slots:
        return

    # Convert each slot to a (start_datetime, end_datetime) tuple.
    intervals = []
    for slot in slots:
        start_dt = datetime.combine(slot.start_date, slot.start_time)
        end_dt = datetime.combine(slot.end_date, slot.end_time)
        intervals.append((start_dt, end_dt))

    # Sort intervals by start time.
    intervals.sort(key=lambda iv: iv[0])
    merged = []
    for interval in intervals:
        if not merged:
            merged.append(interval)
        else:
            last_start, last_end = merged[-1]
            # If the intervals overlap or are continuous (i.e. adjacent), merge them.
            if interval[0] <= last_end:
                merged[-1] = (last_start, max(last_end, interval[1]))
            else:
                merged.append(interval)

    # Update ListingSlot records: delete all current slots and create new ones.
    listing.slots.all().delete()
    for start_dt, end_dt in merged:
        ListingSlot.objects.create(
            listing=listing,
            start_date=start_dt.date(),
            start_time=start_dt.time(),
            end_date=end_dt.date(),
            end_time=end_dt.time(),
        )


@login_required
def create_listing(request):
    alert_message = ""
    is_recurring = False

    if request.method == "POST":
        # Get the form mode
        is_recurring = request.POST.get("is_recurring") == "true"
        listing_form = ListingForm(request.POST)
        recurring_form = RecurringListingForm(request.POST)

        # VALIDATE ALL FORMS BEFORE CREATING ANY DATABASE OBJECTS
        if is_recurring:
            # Check both forms are valid for recurring mode
            forms_valid = listing_form.is_valid() and recurring_form.is_valid()
            slot_formset = ListingSlotFormSet(
                prefix="form"
            )  # Empty formset for template
        else:
            # Check both forms are valid for single mode
            slot_formset = ListingSlotFormSet(request.POST, prefix="form")
            forms_valid = listing_form.is_valid() and slot_formset.is_valid()

            # Additional validation for non-overlapping slots
            if forms_valid:
                # Use our modified validation function that adds field errors
                if not validate_non_overlapping_slots(slot_formset):
                    forms_valid = False
                    # No need for alert_message since errors are added to fields

        # ONLY CREATE DATABASE OBJECTS IF ALL VALIDATIONS PASS
        if forms_valid:
            # Now we can safely create the listing
            new_listing = listing_form.save(commit=False)
            new_listing.user = request.user
            new_listing.save()

            if is_recurring:
                try:
                    # Process recurring pattern
                    pattern = recurring_form.cleaned_data.get("recurring_pattern")
                    start_date = recurring_form.cleaned_data.get("recurring_start_date")
                    start_time = recurring_form.cleaned_data.get("recurring_start_time")
                    end_time = recurring_form.cleaned_data.get("recurring_end_time")
                    is_overnight = recurring_form.cleaned_data.get(
                        "recurring_overnight", False
                    )

                    # Convert times
                    start_time_obj = (
                        datetime.strptime(start_time, "%H:%M").time()
                        if isinstance(start_time, str)
                        else start_time
                    )
                    end_time_obj = (
                        datetime.strptime(end_time, "%H:%M").time()
                        if isinstance(end_time, str)
                        else end_time
                    )

                    if pattern == "daily":
                        end_date = recurring_form.cleaned_data.get("recurring_end_date")
                        slots = generate_recurring_listing_slots(
                            start_date,
                            start_time_obj,
                            end_time_obj,
                            "daily",
                            is_overnight,
                            end_date=end_date,
                        )
                    elif pattern == "weekly":
                        weeks = recurring_form.cleaned_data.get("recurring_weeks")
                        slots = generate_recurring_listing_slots(
                            start_date,
                            start_time_obj,
                            end_time_obj,
                            "weekly",
                            is_overnight,
                            weeks=weeks,
                        )

                    # Create each slot
                    for slot in slots:
                        ListingSlot.objects.create(
                            listing=new_listing,
                            start_date=slot["start_date"],
                            start_time=slot["start_time"],
                            end_date=slot["end_date"],
                            end_time=slot["end_time"],
                        )

                    merge_listing_slots(new_listing)
                    request.session["success_message"] = (
                        f"Listing created successfully with {len(slots)} availability slots!"
                    )
                    return redirect("manage_listings")

                except Exception as e:
                    # If an error occurs during slot creation, delete the listing
                    new_listing.delete()
                    alert_message = f"Error creating recurring listing: {str(e)}"
            else:
                # For non-recurring listings
                slot_formset.instance = new_listing
                slot_formset.save()
                merge_listing_slots(new_listing)
                request.session["success_message"] = "Listing created successfully!"
                return redirect("manage_listings")
    else:
        # GET request - initialize forms
        listing_form = ListingForm()
        recurring_form = RecurringListingForm()
        slot_formset = ListingSlotFormSet(prefix="form")

    return render(
        request,
        "listings/create_listing.html",
        {
            "form": listing_form,
            "recurring_form": recurring_form,
            "slot_formset": slot_formset,
            "alert_message": alert_message,
            "half_hour_choices": HALF_HOUR_CHOICES,
            "is_recurring": is_recurring,
        },
    )


@login_required
def edit_listing(request, listing_id):
    listing = get_object_or_404(Listing, id=listing_id, user=request.user)
    alert_message = ""
    current_dt = datetime.now()

    if request.method == "POST":
        # Create mutable copy of POST data
        post_data = request.POST.copy()

        # Explicitly handle the unchecked EV charger checkbox
        if "has_ev_charger" not in post_data:
            post_data["has_ev_charger"] = False

        listing_form = ListingForm(post_data, instance=listing)
        slot_formset = ListingSlotFormSetEdit(
            post_data, instance=listing, prefix="form"
        )
        if listing_form.is_valid() and slot_formset.is_valid():
            try:
                # Explicitly check for overlapping slots and RETURN without saving if they overlap
                if not validate_non_overlapping_slots(slot_formset):
                    alert_message = "Overlapping slots detected. Please correct."
                    return render(
                        request,
                        "listings/edit_listing.html",
                        {
                            "form": listing_form,
                            "slot_formset": slot_formset,
                            "listing": listing,
                            "alert_message": alert_message,
                        },
                    )
            except Exception:
                alert_message = "Overlapping slots detected. Please correct."
                return render(
                    request,
                    "listings/edit_listing.html",
                    {
                        "form": listing_form,
                        "slot_formset": slot_formset,
                        "listing": listing,
                        "alert_message": alert_message,
                    },
                )

            # Block editing if there is any pending booking.
            pending_bookings = listing.booking_set.filter(status="PENDING")
            if pending_bookings.exists():
                alert_message = (
                    "You cannot edit your listing while there is a pending booking. "
                    "Please accept or reject all pending bookings before editing."
                )
                return render(
                    request,
                    "listings/edit_listing.html",
                    {
                        "form": listing_form,
                        "slot_formset": slot_formset,
                        "listing": listing,
                        "alert_message": alert_message,
                    },
                )

            # Build new intervals from the formset.
            new_intervals = []
            for form in slot_formset:
                if form.cleaned_data.get("DELETE"):
                    continue
                start_date = form.cleaned_data.get("start_date")
                start_time = form.cleaned_data.get("start_time")
                end_date = form.cleaned_data.get("end_date")
                end_time = form.cleaned_data.get("end_time")
                if start_date and start_time and end_date and end_time:
                    st = (
                        start_time
                        if isinstance(start_time, time)
                        else datetime.strptime(start_time, "%H:%M").time()
                    )
                    et = (
                        end_time
                        if isinstance(end_time, time)
                        else datetime.strptime(end_time, "%H:%M").time()
                    )
                    start_dt = datetime.combine(start_date, st)
                    end_dt = datetime.combine(end_date, et)
                    new_intervals.append((start_dt, end_dt))

            # Merge intervals into non-overlapping ranges.
            new_intervals.sort(key=lambda iv: iv[0])
            merged_intervals = []
            for interval in new_intervals:
                if not merged_intervals:
                    merged_intervals.append(interval)
                else:
                    last_start, last_end = merged_intervals[-1]
                    if interval[0] <= last_end:
                        merged_intervals[-1] = (last_start, max(last_end, interval[1]))
                    else:
                        merged_intervals.append(interval)

            # BLOCK EDIT IF ANY NEW INTERVAL OVERLAPS WITH ANY APPROVED BOOKING SLOT
            active_bookings = listing.booking_set.filter(status="APPROVED")
            for booking in active_bookings:
                for slot in booking.slots.all():
                    booking_start = datetime.combine(slot.start_date, slot.start_time)
                    booking_end = datetime.combine(slot.end_date, slot.end_time)
                    for interval_start, interval_end in merged_intervals:
                        if (
                            interval_start < booking_end
                            and booking_start < interval_end
                        ):
                            alert_message = (
                                "Your changes conflict with an active booking. "
                                "You cannot edit when new availability overlaps with an approved booking."
                            )
                            return render(
                                request,
                                "listings/edit_listing.html",
                                {
                                    "form": listing_form,
                                    "slot_formset": slot_formset,
                                    "listing": listing,
                                    "alert_message": alert_message,
                                },
                            )

            listing_form.save()
            slot_formset.save()

            # Delete any timeslots that have already passed.
            for slot in listing.slots.all():
                slot_end = datetime.combine(slot.end_date, slot.end_time)
                if slot_end <= datetime.now():
                    slot.delete()

            # Merge continuous slots if needed.
            merge_listing_slots(listing)

            request.session["success_message"] = "Listing created successfully!"
            return redirect("manage_listings")
        else:
            alert_message = "Please correct the errors below."
    else:
        # GET: Pre-process timeslots.
        all_slots = listing.slots.all()
        non_passed_ids = [
            slot.id
            for slot in all_slots
            if datetime.combine(slot.end_date, slot.end_time) > current_dt
        ]
        non_passed_qs = listing.slots.filter(id__in=non_passed_ids)
        listing_form = ListingForm(instance=listing)
        slot_formset = ListingSlotFormSetEdit(
            instance=listing, prefix="form", queryset=non_passed_qs
        )
        # For any ongoing slot, update its initial start_time to the next half‑hour slot.
        for form in slot_formset.forms:
            slot = form.instance
            slot_start_dt = datetime.combine(slot.start_date, slot.start_time)
            slot_end_dt = datetime.combine(slot.end_date, slot.end_time)
            if slot_start_dt <= current_dt < slot_end_dt:
                minutes = current_dt.minute
                if minutes < 30:
                    new_minute = 30
                    new_hour = current_dt.hour
                else:
                    new_minute = 0
                    new_hour = current_dt.hour + 1
                    if new_hour >= 24:
                        new_hour -= 24
                form.initial["start_time"] = f"{new_hour:02d}:{new_minute:02d}"

    return render(
        request,
        "listings/edit_listing.html",
        {
            "form": listing_form,
            "slot_formset": slot_formset,
            "listing": listing,
            "alert_message": alert_message,
        },
    )


def view_listings(request):
    current_datetime = datetime.now()

    # This query returns listings with at least one slot that has not yet ended.
    all_listings = Listing.objects.filter(
        models.Q(slots__end_date__gt=current_datetime.date())
        | models.Q(
            slots__end_date=current_datetime.date(),
            slots__end_time__gt=current_datetime.time(),
        )
    ).distinct()

    error_messages = []
    warning_messages = []
    success_messages = []

    # Get success message from session if it exists
    success_message = request.session.pop("success_message", None)
    if success_message:
        success_messages.append(success_message)

    processed_listings, filter_errors, filter_warnings = filter_listings(
        all_listings, request
    )
    error_messages.extend(filter_errors)
    warning_messages.extend(filter_warnings)

    # Process the listings before pagination
    for listing in processed_listings:
        # Set availability data
        try:
            earliest_slot = listing.slots.earliest("start_date", "start_time")
            listing.available_from = earliest_slot.start_date
            listing.available_time_from = earliest_slot.start_time
            latest_slot = listing.slots.latest("end_date", "end_time")
            listing.available_until = latest_slot.end_date
            listing.available_time_until = latest_slot.end_time
        except listing.slots.model.DoesNotExist:
            listing.available_from = None
            listing.available_time_from = None
            listing.available_until = None
            listing.available_time_until = None

        # Explicitly mark listings as available in the main listings view
        listing.user_profile_available = True

    # Continue with pagination
    paginator = Paginator(processed_listings, 10)
    page_number = request.GET.get("page", 1)
    page_obj = paginator.get_page(page_number)

    # Add this code to get bookmarked listings
    bookmarked_listings = []
    if request.user.is_authenticated:
        # Get IDs of listings bookmarked by the user
        bookmarked_listings = list(
            BookmarkedListing.objects.filter(user=request.user).values_list(
                "listing__id", flat=True
            )
        )

    context = {
        "listings": page_obj,
        "half_hour_choices": HALF_HOUR_CHOICES,
        "filter_type": request.GET.get("filter_type", "single"),
        "max_price": request.GET.get("max_price", ""),
        "search_lat": request.GET.get("lat"),
        "search_lng": request.GET.get("lng"),
        "radius": request.GET.get("radius"),
        "start_date": request.GET.get("start_date", ""),
        "end_date": request.GET.get("end_date", ""),
        "start_time": request.GET.get("start_time", ""),
        "end_time": request.GET.get("end_time", ""),
        "recurring_pattern": request.GET.get("recurring_pattern", "daily"),
        "recurring_start_date": request.GET.get("recurring_start_date", ""),
        "recurring_end_date": request.GET.get("recurring_end_date", ""),
        "recurring_start_time": request.GET.get("recurring_start_time", ""),
        "recurring_end_time": request.GET.get("recurring_end_time", ""),
        "recurring_weeks": request.GET.get("recurring_weeks", "4"),
        "recurring_overnight": "on" if request.GET.get("recurring_overnight") else "",
        "has_next": page_obj.has_next(),
        "next_page": int(page_number) + 1 if page_obj.has_next() else None,
        "error_messages": error_messages,
        "warning_messages": warning_messages,
        "success_messages": success_messages,
        "charger_level_choices": EV_CHARGER_LEVELS,
        "connector_type_choices": EV_CONNECTOR_TYPES,
        "parking_spot_sizes": PARKING_SPOT_SIZES,
        "has_active_filters": has_active_filters(request),
        "is_public_view": False,
        "bookmarked_listings": bookmarked_listings,
    }

    if request.GET.get("ajax") == "1":
        return render(request, "listings/partials/listing_cards.html", context)
    return render(request, "listings/view_listings.html", context)


def map_view_listings(request):
    current_datetime = datetime.now()
    all_listings = Listing.objects.filter(
        models.Q(slots__end_date__gt=current_datetime.date())
        | models.Q(
            slots__end_date=current_datetime.date(),
            slots__end_time__gt=current_datetime.time(),
        )
    ).distinct()
    processed_listings, filter_errors, filter_warnings = filter_listings(
        all_listings, request
    )

    # Transform listings into a JSON-serializable format
    markers = []
    for listing in processed_listings:
        markers.append(
            {
                "id": listing.id,
                "title": listing.title,
                "lat": listing.latitude,
                "lng": listing.longitude,
                "price": str(listing.rent_per_hour),
                "rating": float(listing.avg_rating or 0),
                "location_name": listing.location_name or "",
                "has_ev_charger": listing.has_ev_charger,
                "charger_level": (
                    listing.charger_level if listing.has_ev_charger else None
                ),
                "connector_type": (
                    listing.connector_type if listing.has_ev_charger else None
                ),
                "size": listing.parking_spot_size,
            }
        )

    return JsonResponse({"markers": markers})


@login_required
def manage_listings(request):
    # Calculate date boundaries
    today = timezone.now().date()
    first_day_current_month = today.replace(day=1)
    last_month = first_day_current_month - timedelta(days=1)
    first_day_last_month = last_month.replace(day=1)

    # Fetch all listings owned by this user
    listings = Listing.objects.filter(user=request.user)

    # Initialize earnings totals
    total_earnings = 0
    current_month_earnings = 0
    last_month_earnings = 0

    # Compute per-listing stats and accumulate earnings
    for listing in listings:
        # Attach booking querysets for use in template and priority logic
        listing.pending_bookings = listing.booking_set.filter(status="PENDING")
        listing.approved_bookings = listing.booking_set.filter(status="APPROVED")

        # Total earnings to date
        earned = listing.approved_bookings.aggregate(
            Sum("total_price")
        )["total_price__sum"] or 0
        listing.total_earnings = earned
        total_earnings += earned

        # Earnings this month
        earned_current = listing.approved_bookings.filter(
            created_at__gte=first_day_current_month
        ).aggregate(Sum("total_price"))["total_price__sum"] or 0
        listing.current_month_earnings = earned_current
        current_month_earnings += earned_current

        # Earnings last month
        earned_last = listing.approved_bookings.filter(
            created_at__gte=first_day_last_month,
            created_at__lt=first_day_current_month
        ).aggregate(Sum("total_price"))["total_price__sum"] or 0
        listing.last_month_earnings = earned_last
        last_month_earnings += earned_last

    earnings_summary = {
        "total": total_earnings,
        "current_month": current_month_earnings,
        "last_month": last_month_earnings,
        "current_month_name": today.strftime("%B"),
        "last_month_name": last_month.strftime("%B"),
    }

    # Priority grouping
    listings_with_pending = []
    listings_with_active = []
    other_listings = []

    for listing in listings:
        if listing.pending_bookings.exists():
            listings_with_pending.append(listing)
        elif listing.approved_bookings.exists():
            listings_with_active.append(listing)
        else:
            other_listings.append(listing)

    # Sort each group by creation date (newest first)
    listings_with_pending.sort(key=lambda x: x.created_at, reverse=True)
    listings_with_active.sort(key=lambda x: x.created_at, reverse=True)
    other_listings.sort(key=lambda x: x.created_at, reverse=True)

    # Combine in priority order
    prioritized_listings = (
        listings_with_pending + listings_with_active + other_listings
    )

    # Get success message from session and remove it
    success_message = request.session.pop("success_message", None)

    return render(
        request,
        "listings/manage_listings.html",
        {
            "listings": prioritized_listings,
<<<<<<< HEAD
            "earnings_summary": earnings_summary,
=======
            "success_message": success_message,
>>>>>>> 2ea5f219
        },
    )

@login_required
def delete_listing(request, listing_id):
    listing = get_object_or_404(Listing, id=listing_id, user=request.user)
    active_bookings = listing.booking_set.filter(status__in=["PENDING", "APPROVED"])
    if active_bookings.exists():
        owner_listings = Listing.objects.filter(user=request.user)
        for lst in owner_listings:
            lst.pending_bookings = lst.booking_set.filter(status="PENDING")
            lst.approved_bookings = lst.booking_set.filter(status="APPROVED")
        return render(
            request,
            "listings/manage_listings.html",
            {
                "listings": owner_listings,
                "delete_error": "Cannot delete listing with pending bookings. Please handle those first.",
                "error_listing_id": listing_id,
            },
        )
    if request.method == "POST":
        listing.delete()
        return redirect("manage_listings")
    return render(request, "listings/confirm_delete.html", {"listing": listing})


def listing_reviews(request, listing_id):
    listing = get_object_or_404(Listing, pk=listing_id)
    reviews = listing.reviews.all()
    return render(
        request,
        "listings/listing_reviews.html",
        {"listing": listing, "reviews": reviews},
    )


def user_listings(request, username):
    # Get the host user
    host = get_object_or_404(User, username=username)

    # Check if the host is verified
    try:
        profile = host.profile  # Assuming you have a profile model related to User
        is_verified = profile.is_verified
    except (AttributeError, ObjectDoesNotExist):  # ← Specific exceptions
        is_verified = False

    # Redirect or show error if host is not verified
    if not is_verified:
        messages.error(request, "This user is not a verified host.")
        return redirect("home")  # Or another appropriate page

    # Continue with the existing code for verified hosts
    current_datetime = datetime.now()

    # Get all listings from this user
    listings = Listing.objects.filter(user=host).distinct()

    # Create two separate lists - available and unavailable
    available_listings = []
    unavailable_listings = []

    for listing in listings:
        is_available = listing.slots.filter(
            models.Q(end_date__gt=current_datetime.date())
            | models.Q(
                end_date=current_datetime.date(), end_time__gt=current_datetime.time()
            )
        ).exists()

        listing.user_profile_available = is_available

        if is_available:
            available_listings.append(listing)
        else:
            unavailable_listings.append(listing)

    # Sort each list by creation date (newest first)
    available_listings.sort(key=lambda x: -x.created_at.timestamp())
    unavailable_listings.sort(key=lambda x: -x.created_at.timestamp())

    # Combine the lists - available first, then unavailable
    sorted_listings = available_listings + unavailable_listings

    # Add pagination
    paginator = Paginator(sorted_listings, 10)  # 10 per page
    page = request.GET.get("page", 1)
    listings_page = paginator.get_page(page)

    # Handle AJAX requests
    if request.GET.get("ajax") == "1":
        html = render_to_string(
            "listings/partials/listing_cards.html",
            {"listings": listings_page, "is_public_view": True},
            request=request,
        )
        return JsonResponse(
            {
                "html": html,
                "has_next": listings_page.has_next(),
                "next_page": (
                    listings_page.next_page_number()
                    if listings_page.has_next()
                    else None
                ),
            }
        )

    # Add this code to get bookmarked listings
    bookmarked_listings = []
    if request.user.is_authenticated:
        # Get IDs of listings bookmarked by the user
        bookmarked_listings = list(
            BookmarkedListing.objects.filter(user=request.user).values_list(
                "listing__id", flat=True
            )
        )

    context = {
        "listings": listings_page,  # Change from sorted_listings to listings_page
        "host": host,
        "is_public_view": True,
        "source": "user_listings",
        "username": username,
        "total_count": len(sorted_listings),
        "bookmarked_listings": bookmarked_listings,
    }
    return render(request, "listings/user_listings.html", context)


@login_required
def my_listings(request):
    """Shortcut to view the logged-in user's listings"""
    return redirect("user_listings", username=request.user.username)


def map_legend(request):
    return render(request, "listings/map_legend.html")


@login_required
def toggle_bookmark(request, listing_id):
    listing = get_object_or_404(Listing, id=listing_id)

    # Don't allow users to bookmark their own listings
    if listing.user == request.user:
        if request.headers.get("X-Requested-With") == "XMLHttpRequest":
            return JsonResponse(
                {"error": "Cannot bookmark your own listing"}, status=400
            )
        messages.error(request, "You cannot bookmark your own listing.")
        return redirect("view_listings")

    # Check if already bookmarked
    try:
        bookmark = BookmarkedListing.objects.get(user=request.user, listing=listing)
        # If found, remove the bookmark
        bookmark.delete()
        is_bookmarked = False
        message = "Listing removed from bookmarks."
    except BookmarkedListing.DoesNotExist:
        # If not found, create a new bookmark - even if unavailable
        BookmarkedListing.objects.create(user=request.user, listing=listing)
        is_bookmarked = True
        message = "Listing added to bookmarks."

    # Return JSON for AJAX requests
    if request.headers.get("X-Requested-With") == "XMLHttpRequest":
        return JsonResponse({"is_bookmarked": is_bookmarked, "message": message})

    # For non-AJAX requests, redirect back
    messages.success(request, message)
    next_url = request.META.get("HTTP_REFERER", reverse("view_listings"))
    return redirect(next_url)


@login_required
def bookmarked_listings(request):
    """Show all bookmarked listings for the current user"""
    # Get current datetime for availability check
    current_datetime = datetime.now()

    # Get all bookmarked listings
    bookmarks = BookmarkedListing.objects.filter(user=request.user)
    all_listings = [bookmark.listing for bookmark in bookmarks]

    # Create two separate lists - available and unavailable
    available_listings = []
    unavailable_listings = []

    for listing in all_listings:
        # Check if listing has any future availability slots
        is_available = listing.slots.filter(
            models.Q(end_date__gt=current_datetime.date())
            | models.Q(
                end_date=current_datetime.date(), end_time__gt=current_datetime.time()
            )
        ).exists()

        # Set property that template checks for availability
        listing.user_profile_available = is_available

        # Sort listings into appropriate lists
        if is_available:
            available_listings.append(listing)
        else:
            unavailable_listings.append(listing)

    # Sort each list by creation date (newest first)
    available_listings.sort(key=lambda x: -x.created_at.timestamp())
    unavailable_listings.sort(key=lambda x: -x.created_at.timestamp())

    # Combine the lists - available first, then unavailable
    sorted_listings = available_listings + unavailable_listings

    # Add pagination
    paginator = Paginator(sorted_listings, 10)  # 10 per page
    page = request.GET.get("page", 1)
    listings_page = paginator.get_page(page)

    # Handle AJAX requests for load more functionality
    if request.GET.get("ajax") == "1":
        html = render_to_string(
            "listings/partials/listing_cards.html",
            {
                "listings": listings_page,
                "is_bookmarks_page": True,
                "bookmarked_listings": [listing.id for listing in all_listings],
            },
            request=request,
        )
        return JsonResponse(
            {
                "html": html,
                "has_next": listings_page.has_next(),
                "next_page": (
                    listings_page.next_page_number()
                    if listings_page.has_next()
                    else None
                ),
            }
        )

    # Standard page load context
    context = {
        "listings": listings_page,
        "bookmarked_listings": [listing.id for listing in all_listings],
        "is_bookmarks_page": True,
        "title": "My Bookmarked Listings",
        "total_count": len(sorted_listings),
    }
    return render(request, "listings/bookmarked_listings.html", context)<|MERGE_RESOLUTION|>--- conflicted
+++ resolved
@@ -565,29 +565,35 @@
 
     # Compute per-listing stats and accumulate earnings
     for listing in listings:
-        # Attach booking querysets for use in template and priority logic
         listing.pending_bookings = listing.booking_set.filter(status="PENDING")
         listing.approved_bookings = listing.booking_set.filter(status="APPROVED")
 
         # Total earnings to date
-        earned = listing.approved_bookings.aggregate(
-            Sum("total_price")
-        )["total_price__sum"] or 0
+        earned = (
+            listing.approved_bookings.aggregate(Sum("total_price"))["total_price__sum"]
+            or 0
+        )
         listing.total_earnings = earned
         total_earnings += earned
 
         # Earnings this month
-        earned_current = listing.approved_bookings.filter(
-            created_at__gte=first_day_current_month
-        ).aggregate(Sum("total_price"))["total_price__sum"] or 0
+        earned_current = (
+            listing.approved_bookings.filter(
+                created_at__gte=first_day_current_month
+            ).aggregate(Sum("total_price"))["total_price__sum"]
+            or 0
+        )
         listing.current_month_earnings = earned_current
         current_month_earnings += earned_current
 
         # Earnings last month
-        earned_last = listing.approved_bookings.filter(
-            created_at__gte=first_day_last_month,
-            created_at__lt=first_day_current_month
-        ).aggregate(Sum("total_price"))["total_price__sum"] or 0
+        earned_last = (
+            listing.approved_bookings.filter(
+                created_at__gte=first_day_last_month,
+                created_at__lt=first_day_current_month,
+            ).aggregate(Sum("total_price"))["total_price__sum"]
+            or 0
+        )
         listing.last_month_earnings = earned_last
         last_month_earnings += earned_last
 
@@ -618,9 +624,7 @@
     other_listings.sort(key=lambda x: x.created_at, reverse=True)
 
     # Combine in priority order
-    prioritized_listings = (
-        listings_with_pending + listings_with_active + other_listings
-    )
+    prioritized_listings = listings_with_pending + listings_with_active + other_listings
 
     # Get success message from session and remove it
     success_message = request.session.pop("success_message", None)
@@ -630,13 +634,11 @@
         "listings/manage_listings.html",
         {
             "listings": prioritized_listings,
-<<<<<<< HEAD
             "earnings_summary": earnings_summary,
-=======
             "success_message": success_message,
->>>>>>> 2ea5f219
         },
     )
+
 
 @login_required
 def delete_listing(request, listing_id):
