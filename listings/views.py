--- conflicted
+++ resolved
@@ -91,8 +91,7 @@
             all_listings = filtered
         except ValueError:
             pass
-<<<<<<< HEAD
-=======
+
 
     # Add average rating to each listing
     for listing in all_listings:
@@ -103,12 +102,6 @@
         listing.avg_rating = listing.average_rating()
         listing.lol = 5
 
-    # Build half-hour choices for the dropdowns
-    half_hour_choices = []
-    for hour in range(24):
-        for minute in (0, 30):
-            half_hour_choices.append(f"{hour:02d}:{minute:02d}")
->>>>>>> 47ffb57f
 
     context = {
         "listings": all_listings,
