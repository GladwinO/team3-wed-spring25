--- conflicted
+++ resolved
@@ -29,6 +29,29 @@
         {% endif %}
       </div>
 
+          <div class="mb-2">
+            <!-- Location with icon -->
+            <p class="card-text d-flex align-items-center mb-1">
+              <i class="fas fa-map-marker-alt text-secondary me-2"></i>
+              <span>{{ listing.location_name }}</span>
+            </p>
+
+            <!-- Description with icon -->
+            <p class="card-text small text-muted mb-2">
+              <i class="fas fa-info-circle text-secondary me-2"></i>
+              {{ listing.description|truncatechars:120 }}
+            </p>
+
+            <!-- Add the report link here, only for listings that don't belong to the user -->
+            {% if user != listing.user %}
+            <p class="card-text small mb-2">
+              <a href="{% url 'report_item' 'listing' listing.id %}" class="text-danger">
+                <i class="fas fa-flag me-1"></i> Report this listing
+              </a>
+            </p>
+            {% endif %}
+
+            <!-- Distance (if available) -->
       <div class="row g-2">
         <!-- Left column: Location & Description -->
         <div class="col-md-6">
@@ -49,44 +72,6 @@
             {{ listing.description|truncatechars:80 }}
           </p>
 
-<<<<<<< HEAD
-            <!-- Add the report link here, only for listings that don't belong to the user -->
-            {% if user != listing.user %}
-            <p class="card-text small mb-2">
-              <a href="{% url 'report_item' 'listing' listing.id %}" class="text-danger">
-                <i class="fas fa-flag me-1"></i> Report this listing
-              </a>
-            </p>
-            {% endif %}
-
-            <!-- Distance (if available) -->
-            {% if listing.distance is not None %}
-            <p class="card-text small text-muted mb-1">
-              <i class="fas fa-route text-secondary me-2"></i>
-              {{ listing.distance|floatformat:1 }} km away
-            </p>
-            {% endif %} 
-            
-            <div class="mt-2 d-flex flex-wrap gap-2">
-              <!-- Parking Spot Size Badge - only show if not standard -->
-              {% if listing.parking_spot_size != "STANDARD" %}
-                <span class="badge {% if listing.parking_spot_size == "COMPACT" %}bg-info{% elif listing.parking_spot_size == "OVERSIZE" %}bg-primary{% elif listing.parking_spot_size == "COMMERCIAL" %}bg-danger{% endif %} text-white">
-                  <i class="fas fa-car-side me-1"></i>
-                  {{ listing.get_parking_spot_size_display }}
-                </span>
-              {% endif %}
-              
-              <!-- Keep the existing EV charger badge -->
-              {% if listing.has_ev_charger %}
-                <span class="badge bg-warning text-dark">
-                  <i class="fas fa-charging-station me-1"></i>
-                  {{ listing.get_charger_level_display }}
-                  <i class="fas fa-plug mx-1"></i>
-                  {{ listing.get_connector_type_display }}
-                </span>
-              {% endif %}
-            </div>
-=======
           <!-- EV Charger if available -->
           {% if listing.has_ev_charger %}
           <div>
@@ -96,7 +81,6 @@
               <i class="fas fa-plug mx-1"></i>
               {{ listing.get_connector_type_display }}
             </span>
->>>>>>> 27734cd4
           </div>
           {% endif %}
           
