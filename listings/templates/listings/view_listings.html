--- conflicted
+++ resolved
@@ -1,9 +1,4 @@
-<<<<<<< HEAD
-{% extends 'base.html' %}
-{% load static %}
-=======
 {% extends 'base.html' %} {% load static %} {% load listing_extras %} 
->>>>>>> 47ffb57f
 {% block extra_head %}
 <!-- Leaflet CSS -->
 <link
@@ -143,11 +138,7 @@
     </div>
   </form>
 
-<<<<<<< HEAD
   <!-- List View -->
-=======
-  <!-- List View print -->
->>>>>>> 47ffb57f
   <div
     id="list-view"
     class="view-container listings-container p-3 border rounded active-view"
@@ -163,7 +154,6 @@
         <p class="card-text">
           <strong>Price:</strong> ${{ listing.rent_per_hour }}/hour
         </p>
-<<<<<<< HEAD
 
         <!-- Display all availability slots -->
         {% if listing.slots.all %}
@@ -183,16 +173,6 @@
           <p><strong>Availability:</strong> No slots added.</p>
         {% endif %}
 
-=======
-        <p class="card-text">
-          <strong>Available:</strong>
-          {{ listing.available_from|date:"M d, Y" }} to {{ listing.available_until|date:"M d, Y" }}
-        </p>
-        <p class="card-text">
-          <strong>Hours:</strong>
-          {{ listing.available_time_from|time:"g:i A" }} to {{ listing.available_time_until|time:"g:i A" }}
-        </p>
->>>>>>> 47ffb57f
         <p class="card-text">{{ listing.description }}</p>
         {% if listing.avg_rating %}
         <p class="card-text">
