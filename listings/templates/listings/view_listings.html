{% extends 'base.html' %}
{% load static %}
{% load listing_extras %} 
{% block extra_head %}
<!-- Leaflet CSS -->
<link
  rel="stylesheet"
  href="https://unpkg.com/leaflet@1.9.4/dist/leaflet.css"
  integrity="sha256-p4NxAoJBhIIN+hmNHrzRCf9tD/miZyoHS5obTRR9BMY="
  crossorigin=""
/>
<!-- Custom CSS -->
<link rel="stylesheet" href="{% static 'listings/css/map.css' %}" />
<link
  rel="stylesheet"
  href="https://cdnjs.cloudflare.com/ajax/libs/font-awesome/5.15.4/css/all.min.css"
/>
<style>
  .view-toggle {
    margin-bottom: 20px;
  }
  #map-view {
    height: 600px;
  }
  .view-container {
    display: none; /* Hide by default */
  }
  .active-view {
    display: block !important; /* Show when active */
  }
  .rating-stars {
    display: inline-block;
    margin: 0 5px;
  }
  .rating-stars i {
    color: #ffd700;
    font-size: 14px;
    margin-right: 2px;
  }
  .rating-number {
    color: #666;
    font-size: 0.9em;
    margin-left: 5px;
  }
</style>
{% endblock %}

{% block title %}All Listings{% endblock %}

{% block content %}
<div class="container mt-5">
  <h2 class="text-center">Available Parking Spots</h2>

  <!-- View Toggle Buttons -->
  <div class="view-toggle text-center mb-4">
    <div class="btn-group" role="group">
      <button class="btn btn-primary active" id="list-view-btn">List View</button>
      <button class="btn btn-outline-primary" id="map-view-btn">Map View</button>
    </div>
  </div>

  <!-- Filter Form -->
  <form method="GET" action="{% url 'view_listings' %}" class="p-3 border rounded bg-light mb-4">
    <div class="row">
      <!-- Max Price -->
      <div class="col-md-2">
        <label for="max_price" class="form-label">Max Price ($/hr)</label>
        <input type="number" step="0.01" class="form-control" id="max_price" name="max_price"
               value="{{ request.GET.max_price|default_if_none:'' }}" placeholder="Enter max price">
      </div>
      <!-- Filter Mode Selection -->
      <div class="col-md-8">
        <label class="form-label">Filter Mode:</label>
        <div class="form-check form-check-inline">
          <input class="form-check-input" type="radio" name="filter_type" id="filter_single" value="single"
                 {% if filter_type == "single" or not filter_type %}checked{% endif %}>
          <label class="form-check-label" for="filter_single">Single Interval</label>
        </div>
        <div class="form-check form-check-inline">
          <input class="form-check-input" type="radio" name="filter_type" id="filter_multiple" value="multiple"
                 {% if filter_type == "multiple" %}checked{% endif %}>
          <label class="form-check-label" for="filter_multiple">Multiple Intervals</label>
        </div>
      </div>
    </div>
    
    <!-- Single Interval Filter Section -->
    <div id="single-filter" class="mt-3" {% if filter_type == "multiple" %}style="display:none;"{% endif %}>
      <div class="row">
        <div class="col-md-3">
          <label for="start_date" class="form-label">Start Date</label>
          <input type="date" class="form-control" id="start_date" name="start_date"
                 value="{{ request.GET.start_date|default_if_none:'' }}" placeholder="Earliest available date">
        </div>
        <div class="col-md-3">
          <label for="end_date" class="form-label">End Date</label>
          <input type="date" class="form-control" id="end_date" name="end_date"
                 value="{{ request.GET.end_date|default_if_none:'' }}" placeholder="Latest available date">
        </div>
        <div class="col-md-3">
          <label for="start_time" class="form-label">Start Time</label>
          <select class="form-select" id="start_time" name="start_time">
            <option value="">Select start time</option>
            {% for value, label in half_hour_choices %}
              <option value="{{ value }}" {% if request.GET.start_time == value %}selected{% endif %}>{{ label }}</option>
            {% endfor %}
          </select>
        </div>
        <div class="col-md-3">
          <label for="end_time" class="form-label">End Time</label>
          <select class="form-select" id="end_time" name="end_time">
            <option value="">Select end time</option>
            {% for value, label in half_hour_choices %}
              <option value="{{ value }}" {% if request.GET.end_time == value %}selected{% endif %}>{{ label }}</option>
            {% endfor %}
          </select>
        </div>
      </div>
    </div>
    
    <!-- Multiple Intervals Filter Section -->
    <div id="multiple-filter" class="mt-3" {% if filter_type != "multiple" %}style="display:none;"{% endif %}>
      <!-- A hidden field for interval count -->
      <input type="hidden" name="interval_count" id="interval_count" value="{{ interval_count|default:"1" }}">
      <div id="intervals-container">
        <!-- One interval row by default -->
        <div class="row interval-row" data-index="1">
          <div class="col-md-3">
            <label for="start_date_1" class="form-label">Interval 1 Start Date</label>
            <input type="date" class="form-control" id="start_date_1" name="start_date_1"
                   value="{{ request.GET.start_date_1|default_if_none:'' }}">
          </div>
          <div class="col-md-3">
            <label for="end_date_1" class="form-label">Interval 1 End Date</label>
            <input type="date" class="form-control" id="end_date_1" name="end_date_1"
                   value="{{ request.GET.end_date_1|default_if_none:'' }}">
          </div>
          <div class="col-md-3">
            <label for="start_time_1" class="form-label">Interval 1 Start Time</label>
            <select class="form-select" id="start_time_1" name="start_time_1">
              <option value="">Select start time</option>
              {% for value, label in half_hour_choices %}
                <option value="{{ value }}" {% if request.GET.start_time_1 == value %}selected{% endif %}>{{ label }}</option>
              {% endfor %}
            </select>
          </div>
          <div class="col-md-3">
            <label for="end_time_1" class="form-label">Interval 1 End Time</label>
            <select class="form-select" id="end_time_1" name="end_time_1">
              <option value="">Select end time</option>
              {% for value, label in half_hour_choices %}
                <option value="{{ value }}" {% if request.GET.end_time_1 == value %}selected{% endif %}>{{ label }}</option>
              {% endfor %}
            </select>
          </div>
        </div>
      </div>
      <div class="mt-2">
        <button type="button" id="add-interval" class="btn btn-secondary btn-sm">Add Interval</button>
      </div>
    </div>
    
    <div class="row mt-3">
      <div class="col-md-2 d-flex align-items-end">
        <button type="submit" class="btn btn-primary me-2">Filter</button>
        <a href="{% url 'view_listings' %}" class="btn btn-secondary">Clear Filters</a>
      </div>
    </div>
  </form>

  <!-- List View -->
  <div id="list-view" class="view-container listings-container p-3 border rounded active-view">
    {% for listing in listings %}
<<<<<<< HEAD
      <div class="card mb-3" data-location="{{ listing.location }}">
        <div class="card-body">
          <h5 class="card-title">{{ listing.title }}</h5>
          <p class="card-text"><strong>Location:</strong> {{ listing.location_name }}</p>
          <p class="card-text"><strong>Price:</strong> ${{ listing.rent_per_hour }}/hour</p>
          <p class="card-text">{{ listing.description }}</p>
          {% if listing.avg_rating %}
            <p class="card-text">
              <strong>Average Rating:</strong>
              <span class="rating-stars">
                {% with rating_val=listing.avg_rating|floatformat:1 %}
                  {% for i in "12345" %}
                    {% if forloop.counter <= rating_val %}
                      <i class="fas fa-star text-warning"></i>
                    {% elif forloop.counter|add:"-0.5" <= rating_val %}
                      <i class="fas fa-star-half-alt text-warning"></i>
                    {% else %}
                      <i class="far fa-star text-warning"></i>
                    {% endif %}
                  {% endfor %}
                {% endwith %}
              </span>
              <span class="rating-number">{{ listing.avg_rating|floatformat:1 }}</span>
            </p>
          {% else %}
            <p class="card-text text-muted">
              <span class="rating-stars">
                {% for _ in "12345" %}
                  <i class="far fa-star text-warning"></i>
                {% endfor %}
              </span>
              <span class="text-muted">No ratings yet</span>
            </p>
          {% endif %}
          <p class="card-text"><small class="text-muted">Listed by: {{ listing.user.username }}</small></p>
          {% if user != listing.user %}
            <a href="{% url 'book_listing' listing.id %}" class="btn btn-success">Book Now</a>
          {% else %}
            <span class="badge bg-secondary">Your listing</span>
          {% endif %}
          <a href="{% url 'listing_reviews' listing.id %}" class="btn btn-info btn-sm">Reviews</a>
=======
    <div class="card shadow-sm mb-3 border-0 h-100" 
         data-location="{{ listing.location }}"
         data-location-name="{{ listing.location_name }}"
         data-price="{{ listing.rent_per_hour }}"
         data-title="{{ listing.title }}"
         data-rating="{{ listing.avg_rating|default:0 }}"
    >
      <div class="card-body p-3">
        <div class="row g-3">
          <!-- Listing Title and Main Info -->
          <div class="col-md-5">
            <h5 class="card-title fw-bold mb-2">{{ listing.title }}</h5>
            
            <div class="mb-2">
              <!-- Location with icon -->
              <p class="card-text d-flex align-items-center mb-1">
                <i class="fas fa-map-marker-alt text-secondary me-2"></i>
                <span>{{ listing.location_name }}</span>
              </p>
              
              <!-- Description with icon -->
              <p class="card-text small text-muted mb-2">
                <i class="fas fa-info-circle text-secondary me-2"></i>
                {{ listing.description|truncatechars:120 }}
              </p>
            </div>
          </div>
          
          <!-- Availability and Price Info -->
          <div class="col-md-4">
            <div class="d-flex flex-column h-100 justify-content-center">
              <!-- Availability Dates with icon -->
              <p class="card-text d-flex align-items-center mb-1">
                <i class="far fa-calendar-alt text-secondary me-2"></i>
                <span>{{ listing.available_from|date:"M d" }} - {{ listing.available_until|date:"M d, Y" }}</span>
              </p>
              
              <!-- Hours with icon -->
              <p class="card-text d-flex align-items-center mb-1">
                <i class="far fa-clock text-secondary me-2"></i>
                <span>{{ listing.available_time_from|time:"g:i A" }} - {{ listing.available_time_until|time:"g:i A" }}</span>
              </p>
              
              <!-- Price with icon -->
              <p class="card-text d-flex align-items-center mb-1">
                <i class="fas fa-tag text-secondary me-2"></i>
                <span class="fw-bold text-success">${{ listing.rent_per_hour }}/hour</span>
              </p>
            </div>
          </div>
          
          <!-- Rating and Actions -->
          <div class="col-md-3">
            <div class="d-flex flex-column h-100 justify-content-between">
              <!-- Rating Block -->
              <div class="mb-2">
                <p class="card-text mb-1 small fw-bold">Rating:</p>
                {% if listing.avg_rating %}
                  <div class="d-flex align-items-center">
                    <div class="rating-stars me-2">
                      {% with rating_val=listing.avg_rating|floatformat:1|add:"0" %}
                        {% for i in "12345" %}
                          {% if forloop.counter <= rating_val %}
                            <i class="fas fa-star text-warning"></i>
                          {% elif forloop.counter|add:"-0.5" <= rating_val %}
                            <i class="fas fa-star-half-alt text-warning"></i>
                          {% else %}
                            <i class="far fa-star text-warning"></i>
                          {% endif %}
                        {% endfor %}
                      {% endwith %}
                    </div>
                    <span class="badge bg-warning text-dark fw-bold">{{ listing.avg_rating|floatformat:1 }}</span>
                  </div>
                {% else %}
                  <div class="d-flex align-items-center">
                    <div class="rating-stars me-2">
                      {% for _ in "12345" %}
                        <i class="far fa-star text-warning"></i>
                      {% endfor %}
                    </div>
                    <span class="badge bg-light text-muted">No ratings</span>
                  </div>
                {% endif %}
              </div>
              
              <!-- User Info and Buttons -->
              <div>
                {% if user != listing.user %}
                  <p class="card-text mb-2 small text-muted">
                    <i class="fas fa-user me-1"></i> {{ listing.user.username }}
                  </p>
                  <div class="d-grid gap-2">
                    <a href="{% url 'book_listing' listing.id %}" class="btn btn-success btn-sm">
                      <i class="fas fa-calendar-check me-1"></i> Book Now
                    </a>
                    <a href="{% url 'listing_reviews' listing.id %}" class="btn btn-outline-primary btn-sm">
                      <i class="fas fa-comment me-1"></i> Reviews
                    </a>
                  </div>
                {% else %}
                  <p class="card-text mb-2">
                    <span class="badge bg-secondary"><i class="fas fa-user-check me-1"></i> Your listing</span>
                  </p>
                  <div class="d-grid">
                    <a href="{% url 'listing_reviews' listing.id %}" class="btn btn-outline-primary btn-sm">
                      <i class="fas fa-comment me-1"></i> Reviews
                    </a>
                  </div>
                {% endif %}
              </div>
            </div>
          </div>
>>>>>>> 57266d46
        </div>
      </div>
    {% empty %}
      <div class="text-center p-4">
        <p>No parking spots available that match your filters.</p>
      </div>
    {% endfor %}
  </div>

  <!-- Map View -->
  <div id="map-view" class="view-container border rounded">
    <!-- The map will be initialized here via view_listings.js -->
  </div>

  <div class="text-center mt-3">
    <a href="{% url 'create_listing' %}" class="btn btn-primary">Create a new listing</a>
  </div>
</div>
{% endblock %}

{% block scripts %}
<!-- Leaflet JS -->
<script src="https://unpkg.com/leaflet@1.9.4/dist/leaflet.js"
        integrity="sha256-20nQCchB9co0qIjJZRGuk2/Z9VM+kNiyxNV1lvTlZBo="
        crossorigin=""></script>
<script src="{% static 'listings/js/view_listings.js' %}"></script>
<script>
document.addEventListener("DOMContentLoaded", function() {
  const singleRadio = document.getElementById("filter_single");
  const multipleRadio = document.getElementById("filter_multiple");
  const singleSection = document.getElementById("single-filter");
  const multipleSection = document.getElementById("multiple-filter");

  function toggleFilterSections() {
    if (singleRadio.checked) {
      singleSection.style.display = "";
      multipleSection.style.display = "none";
    } else {
      singleSection.style.display = "none";
      multipleSection.style.display = "";
    }
  }

  singleRadio.addEventListener("change", toggleFilterSections);
  multipleRadio.addEventListener("change", toggleFilterSections);
  toggleFilterSections();

  // Multiple intervals: add new interval row
  const addIntervalBtn = document.getElementById("add-interval");
  const intervalsContainer = document.getElementById("intervals-container");
  let intervalCount = parseInt(document.getElementById("interval_count").value) || 1;

  addIntervalBtn.addEventListener("click", function() {
    intervalCount += 1;
    document.getElementById("interval_count").value = intervalCount;
    const intervalRow = document.createElement("div");
    intervalRow.classList.add("row", "interval-row");
    intervalRow.setAttribute("data-index", intervalCount);
    intervalRow.innerHTML = `
      <div class="col-md-3">
        <label for="start_date_${intervalCount}" class="form-label">Interval ${intervalCount} Start Date</label>
        <input type="date" class="form-control" id="start_date_${intervalCount}" name="start_date_${intervalCount}">
      </div>
      <div class="col-md-3">
        <label for="end_date_${intervalCount}" class="form-label">Interval ${intervalCount} End Date</label>
        <input type="date" class="form-control" id="end_date_${intervalCount}" name="end_date_${intervalCount}">
      </div>
      <div class="col-md-3">
        <label for="start_time_${intervalCount}" class="form-label">Interval ${intervalCount} Start Time</label>
        <select class="form-select" id="start_time_${intervalCount}" name="start_time_${intervalCount}">
          <option value="">Select start time</option>
          {% for value, label in half_hour_choices %}
            <option value="{{ value }}">{{ label }}</option>
          {% endfor %}
        </select>
      </div>
      <div class="col-md-3">
        <label for="end_time_${intervalCount}" class="form-label">Interval ${intervalCount} End Time</label>
        <select class="form-select" id="end_time_${intervalCount}" name="end_time_${intervalCount}">
          <option value="">Select end time</option>
          {% for value, label in half_hour_choices %}
            <option value="{{ value }}">{{ label }}</option>
          {% endfor %}
        </select>
      </div>
    `;
    intervalsContainer.appendChild(intervalRow);
  });
});
</script>
{% endblock %}<|MERGE_RESOLUTION|>--- conflicted
+++ resolved
@@ -1,6 +1,7 @@
 {% extends 'base.html' %}
 {% load static %}
-{% load listing_extras %} 
+{% load listing_extras %}
+
 {% block extra_head %}
 <!-- Leaflet CSS -->
 <link
@@ -33,7 +34,7 @@
     margin: 0 5px;
   }
   .rating-stars i {
-    color: #ffd700;
+    color: #ffd700; /* Gold color for stars */
     font-size: 14px;
     margin-right: 2px;
   }
@@ -54,186 +55,150 @@
   <!-- View Toggle Buttons -->
   <div class="view-toggle text-center mb-4">
     <div class="btn-group" role="group">
-      <button class="btn btn-primary active" id="list-view-btn">List View</button>
-      <button class="btn btn-outline-primary" id="map-view-btn">Map View</button>
+      <button class="btn btn-primary active" id="list-view-btn">
+        List View
+      </button>
+      <button class="btn btn-outline-primary" id="map-view-btn">
+        Map View
+      </button>
     </div>
   </div>
 
-  <!-- Filter Form -->
-  <form method="GET" action="{% url 'view_listings' %}" class="p-3 border rounded bg-light mb-4">
-    <div class="row">
-      <!-- Max Price -->
-      <div class="col-md-2">
-        <label for="max_price" class="form-label">Max Price ($/hr)</label>
-        <input type="number" step="0.01" class="form-control" id="max_price" name="max_price"
-               value="{{ request.GET.max_price|default_if_none:'' }}" placeholder="Enter max price">
-      </div>
-      <!-- Filter Mode Selection -->
-      <div class="col-md-8">
-        <label class="form-label">Filter Mode:</label>
-        <div class="form-check form-check-inline">
-          <input class="form-check-input" type="radio" name="filter_type" id="filter_single" value="single"
-                 {% if filter_type == "single" or not filter_type %}checked{% endif %}>
-          <label class="form-check-label" for="filter_single">Single Interval</label>
-        </div>
-        <div class="form-check form-check-inline">
-          <input class="form-check-input" type="radio" name="filter_type" id="filter_multiple" value="multiple"
-                 {% if filter_type == "multiple" %}checked{% endif %}>
-          <label class="form-check-label" for="filter_multiple">Multiple Intervals</label>
-        </div>
-      </div>
-    </div>
-    
-    <!-- Single Interval Filter Section -->
-    <div id="single-filter" class="mt-3" {% if filter_type == "multiple" %}style="display:none;"{% endif %}>
+    <!-- Filter Form -->
+    <form method="GET" action="{% url 'view_listings' %}" class="p-3 border rounded bg-light mb-4">
       <div class="row">
-        <div class="col-md-3">
-          <label for="start_date" class="form-label">Start Date</label>
-          <input type="date" class="form-control" id="start_date" name="start_date"
-                 value="{{ request.GET.start_date|default_if_none:'' }}" placeholder="Earliest available date">
-        </div>
-        <div class="col-md-3">
-          <label for="end_date" class="form-label">End Date</label>
-          <input type="date" class="form-control" id="end_date" name="end_date"
-                 value="{{ request.GET.end_date|default_if_none:'' }}" placeholder="Latest available date">
-        </div>
-        <div class="col-md-3">
-          <label for="start_time" class="form-label">Start Time</label>
-          <select class="form-select" id="start_time" name="start_time">
-            <option value="">Select start time</option>
-            {% for value, label in half_hour_choices %}
-              <option value="{{ value }}" {% if request.GET.start_time == value %}selected{% endif %}>{{ label }}</option>
-            {% endfor %}
-          </select>
-        </div>
-        <div class="col-md-3">
-          <label for="end_time" class="form-label">End Time</label>
-          <select class="form-select" id="end_time" name="end_time">
-            <option value="">Select end time</option>
-            {% for value, label in half_hour_choices %}
-              <option value="{{ value }}" {% if request.GET.end_time == value %}selected{% endif %}>{{ label }}</option>
-            {% endfor %}
-          </select>
-        </div>
-      </div>
-    </div>
-    
-    <!-- Multiple Intervals Filter Section -->
-    <div id="multiple-filter" class="mt-3" {% if filter_type != "multiple" %}style="display:none;"{% endif %}>
-      <!-- A hidden field for interval count -->
-      <input type="hidden" name="interval_count" id="interval_count" value="{{ interval_count|default:"1" }}">
-      <div id="intervals-container">
-        <!-- One interval row by default -->
-        <div class="row interval-row" data-index="1">
-          <div class="col-md-3">
-            <label for="start_date_1" class="form-label">Interval 1 Start Date</label>
-            <input type="date" class="form-control" id="start_date_1" name="start_date_1"
-                   value="{{ request.GET.start_date_1|default_if_none:'' }}">
-          </div>
-          <div class="col-md-3">
-            <label for="end_date_1" class="form-label">Interval 1 End Date</label>
-            <input type="date" class="form-control" id="end_date_1" name="end_date_1"
-                   value="{{ request.GET.end_date_1|default_if_none:'' }}">
-          </div>
-          <div class="col-md-3">
-            <label for="start_time_1" class="form-label">Interval 1 Start Time</label>
-            <select class="form-select" id="start_time_1" name="start_time_1">
+        <!-- Max Price -->
+        <div class="col-md-2">
+          <label for="max_price" class="form-label">Max Price ($/hr)</label>
+          <input type="number" step="0.01" class="form-control" id="max_price" name="max_price"
+                 value="{{ request.GET.max_price|default_if_none:'' }}" placeholder="Enter max price">
+        </div>
+        <!-- Filter Mode Selection -->
+        <div class="col-md-8">
+          <label class="form-label">Filter Mode:</label>
+          <div class="form-check form-check-inline">
+            <input class="form-check-input" type="radio" name="filter_type" id="filter_single" value="single"
+                   {% if filter_type == "single" or not filter_type %}checked{% endif %}>
+            <label class="form-check-label" for="filter_single">Single Interval</label>
+          </div>
+          <div class="form-check form-check-inline">
+            <input class="form-check-input" type="radio" name="filter_type" id="filter_multiple" value="multiple"
+                   {% if filter_type == "multiple" %}checked{% endif %}>
+            <label class="form-check-label" for="filter_multiple">Multiple Intervals</label>
+          </div>
+        </div>
+      </div>
+      
+      <!-- Single Interval Filter Section -->
+      <div id="single-filter" class="mt-3" {% if filter_type == "multiple" %}style="display:none;"{% endif %}>
+        <div class="row">
+          <div class="col-md-3">
+            <label for="start_date" class="form-label">Start Date</label>
+            <input type="date" class="form-control" id="start_date" name="start_date"
+                   value="{{ request.GET.start_date|default_if_none:'' }}" placeholder="Earliest available date">
+          </div>
+          <div class="col-md-3">
+            <label for="end_date" class="form-label">End Date</label>
+            <input type="date" class="form-control" id="end_date" name="end_date"
+                   value="{{ request.GET.end_date|default_if_none:'' }}" placeholder="Latest available date">
+          </div>
+          <div class="col-md-3">
+            <label for="start_time" class="form-label">Start Time</label>
+            <select class="form-select" id="start_time" name="start_time">
               <option value="">Select start time</option>
               {% for value, label in half_hour_choices %}
-                <option value="{{ value }}" {% if request.GET.start_time_1 == value %}selected{% endif %}>{{ label }}</option>
+                <option value="{{ value }}" {% if request.GET.start_time == value %}selected{% endif %}>{{ label }}</option>
               {% endfor %}
             </select>
           </div>
           <div class="col-md-3">
-            <label for="end_time_1" class="form-label">Interval 1 End Time</label>
-            <select class="form-select" id="end_time_1" name="end_time_1">
+            <label for="end_time" class="form-label">End Time</label>
+            <select class="form-select" id="end_time" name="end_time">
               <option value="">Select end time</option>
               {% for value, label in half_hour_choices %}
-                <option value="{{ value }}" {% if request.GET.end_time_1 == value %}selected{% endif %}>{{ label }}</option>
+                <option value="{{ value }}" {% if request.GET.end_time == value %}selected{% endif %}>{{ label }}</option>
               {% endfor %}
             </select>
           </div>
         </div>
       </div>
-      <div class="mt-2">
-        <button type="button" id="add-interval" class="btn btn-secondary btn-sm">Add Interval</button>
-      </div>
-    </div>
-    
-    <div class="row mt-3">
-      <div class="col-md-2 d-flex align-items-end">
-        <button type="submit" class="btn btn-primary me-2">Filter</button>
-        <a href="{% url 'view_listings' %}" class="btn btn-secondary">Clear Filters</a>
-      </div>
-    </div>
-  </form>
-
-  <!-- List View -->
-  <div id="list-view" class="view-container listings-container p-3 border rounded active-view">
+      
+      <!-- Multiple Intervals Filter Section -->
+      <div id="multiple-filter" class="mt-3" {% if filter_type != "multiple" %}style="display:none;"{% endif %}>
+        <!-- A hidden field for interval count -->
+        <input type="hidden" name="interval_count" id="interval_count" value="{{ interval_count|default:"1" }}">
+        <div id="intervals-container">
+          <!-- One interval row by default -->
+          <div class="row interval-row" data-index="1">
+            <div class="col-md-3">
+              <label for="start_date_1" class="form-label">Interval 1 Start Date</label>
+              <input type="date" class="form-control" id="start_date_1" name="start_date_1"
+                     value="{{ request.GET.start_date_1|default_if_none:'' }}">
+            </div>
+            <div class="col-md-3">
+              <label for="end_date_1" class="form-label">Interval 1 End Date</label>
+              <input type="date" class="form-control" id="end_date_1" name="end_date_1"
+                     value="{{ request.GET.end_date_1|default_if_none:'' }}">
+            </div>
+            <div class="col-md-3">
+              <label for="start_time_1" class="form-label">Interval 1 Start Time</label>
+              <select class="form-select" id="start_time_1" name="start_time_1">
+                <option value="">Select start time</option>
+                {% for value, label in half_hour_choices %}
+                  <option value="{{ value }}" {% if request.GET.start_time_1 == value %}selected{% endif %}>{{ label }}</option>
+                {% endfor %}
+              </select>
+            </div>
+            <div class="col-md-3">
+              <label for="end_time_1" class="form-label">Interval 1 End Time</label>
+              <select class="form-select" id="end_time_1" name="end_time_1">
+                <option value="">Select end time</option>
+                {% for value, label in half_hour_choices %}
+                  <option value="{{ value }}" {% if request.GET.end_time_1 == value %}selected{% endif %}>{{ label }}</option>
+                {% endfor %}
+              </select>
+            </div>
+          </div>
+        </div>
+        <div class="mt-2">
+          <button type="button" id="add-interval" class="btn btn-secondary btn-sm">Add Interval</button>
+        </div>
+      </div>
+      
+      <div class="row mt-3">
+        <div class="col-md-2 d-flex align-items-end">
+          <button type="submit" class="btn btn-primary me-2">Filter</button>
+          <a href="{% url 'view_listings' %}" class="btn btn-secondary">Clear Filters</a>
+        </div>
+      </div>
+    </form>
+  <!-- List View print -->
+  <div
+    id="list-view"
+    class="view-container listings-container p-3 border rounded active-view"
+  >
     {% for listing in listings %}
-<<<<<<< HEAD
-      <div class="card mb-3" data-location="{{ listing.location }}">
-        <div class="card-body">
-          <h5 class="card-title">{{ listing.title }}</h5>
-          <p class="card-text"><strong>Location:</strong> {{ listing.location_name }}</p>
-          <p class="card-text"><strong>Price:</strong> ${{ listing.rent_per_hour }}/hour</p>
-          <p class="card-text">{{ listing.description }}</p>
-          {% if listing.avg_rating %}
-            <p class="card-text">
-              <strong>Average Rating:</strong>
-              <span class="rating-stars">
-                {% with rating_val=listing.avg_rating|floatformat:1 %}
-                  {% for i in "12345" %}
-                    {% if forloop.counter <= rating_val %}
-                      <i class="fas fa-star text-warning"></i>
-                    {% elif forloop.counter|add:"-0.5" <= rating_val %}
-                      <i class="fas fa-star-half-alt text-warning"></i>
-                    {% else %}
-                      <i class="far fa-star text-warning"></i>
-                    {% endif %}
-                  {% endfor %}
-                {% endwith %}
-              </span>
-              <span class="rating-number">{{ listing.avg_rating|floatformat:1 }}</span>
-            </p>
-          {% else %}
-            <p class="card-text text-muted">
-              <span class="rating-stars">
-                {% for _ in "12345" %}
-                  <i class="far fa-star text-warning"></i>
-                {% endfor %}
-              </span>
-              <span class="text-muted">No ratings yet</span>
-            </p>
-          {% endif %}
-          <p class="card-text"><small class="text-muted">Listed by: {{ listing.user.username }}</small></p>
-          {% if user != listing.user %}
-            <a href="{% url 'book_listing' listing.id %}" class="btn btn-success">Book Now</a>
-          {% else %}
-            <span class="badge bg-secondary">Your listing</span>
-          {% endif %}
-          <a href="{% url 'listing_reviews' listing.id %}" class="btn btn-info btn-sm">Reviews</a>
-=======
-    <div class="card shadow-sm mb-3 border-0 h-100" 
-         data-location="{{ listing.location }}"
-         data-location-name="{{ listing.location_name }}"
-         data-price="{{ listing.rent_per_hour }}"
-         data-title="{{ listing.title }}"
-         data-rating="{{ listing.avg_rating|default:0 }}"
+    <div
+      class="card shadow-sm mb-3 border-0 h-100"
+      data-location="{{ listing.location }}"
+      data-location-name="{{ listing.location_name }}"
+      data-price="{{ listing.rent_per_hour }}"
+      data-title="{{ listing.title }}"
+      data-rating="{{ listing.avg_rating|default:0 }}"
     >
       <div class="card-body p-3">
         <div class="row g-3">
           <!-- Listing Title and Main Info -->
           <div class="col-md-5">
             <h5 class="card-title fw-bold mb-2">{{ listing.title }}</h5>
-            
+
             <div class="mb-2">
               <!-- Location with icon -->
               <p class="card-text d-flex align-items-center mb-1">
                 <i class="fas fa-map-marker-alt text-secondary me-2"></i>
                 <span>{{ listing.location_name }}</span>
               </p>
-              
+
               <!-- Description with icon -->
               <p class="card-text small text-muted mb-2">
                 <i class="fas fa-info-circle text-secondary me-2"></i>
@@ -241,22 +206,24 @@
               </p>
             </div>
           </div>
-          
+
           <!-- Availability and Price Info -->
           <div class="col-md-4">
             <div class="d-flex flex-column h-100 justify-content-center">
               <!-- Availability Dates with icon -->
+              {% if listing.available_from and listing.available_until %} 
               <p class="card-text d-flex align-items-center mb-1">
                 <i class="far fa-calendar-alt text-secondary me-2"></i>
                 <span>{{ listing.available_from|date:"M d" }} - {{ listing.available_until|date:"M d, Y" }}</span>
               </p>
-              
+              {% endif %}
               <!-- Hours with icon -->
+              {% if listing.available_time_from and listing.available_time_until %}
               <p class="card-text d-flex align-items-center mb-1">
                 <i class="far fa-clock text-secondary me-2"></i>
                 <span>{{ listing.available_time_from|time:"g:i A" }} - {{ listing.available_time_until|time:"g:i A" }}</span>
               </p>
-              
+              {% endif %}
               <!-- Price with icon -->
               <p class="card-text d-flex align-items-center mb-1">
                 <i class="fas fa-tag text-secondary me-2"></i>
@@ -264,7 +231,7 @@
               </p>
             </div>
           </div>
-          
+
           <!-- Rating and Actions -->
           <div class="col-md-3">
             <div class="d-flex flex-column h-100 justify-content-between">
@@ -272,74 +239,83 @@
               <div class="mb-2">
                 <p class="card-text mb-1 small fw-bold">Rating:</p>
                 {% if listing.avg_rating %}
-                  <div class="d-flex align-items-center">
-                    <div class="rating-stars me-2">
-                      {% with rating_val=listing.avg_rating|floatformat:1|add:"0" %}
-                        {% for i in "12345" %}
-                          {% if forloop.counter <= rating_val %}
-                            <i class="fas fa-star text-warning"></i>
-                          {% elif forloop.counter|add:"-0.5" <= rating_val %}
-                            <i class="fas fa-star-half-alt text-warning"></i>
-                          {% else %}
-                            <i class="far fa-star text-warning"></i>
-                          {% endif %}
-                        {% endfor %}
-                      {% endwith %}
-                    </div>
-                    <span class="badge bg-warning text-dark fw-bold">{{ listing.avg_rating|floatformat:1 }}</span>
+                <div class="d-flex align-items-center">
+                  <div class="rating-stars me-2">
+                    {% with rating_val=listing.avg_rating|floatformat:1|add:"0" %}
+                      {% for i in "12345" %}
+                        {% if forloop.counter <= rating_val %}
+                          <i class="fas fa-star text-warning"></i>
+                        {% elif forloop.counter|add:"-0.5" <= rating_val %}
+                          <i class="fas fa-star-half-alt text-warning"></i>
+                        {% else %}
+                          <i class="far fa-star text-warning"></i>
+                        {% endif %}
+                      {% endfor %}
+                    {% endwith %}
                   </div>
+                  <span class="badge bg-warning text-dark fw-bold">{{ listing.avg_rating|floatformat:1 }}</span>
+                </div>
                 {% else %}
-                  <div class="d-flex align-items-center">
-                    <div class="rating-stars me-2">
-                      {% for _ in "12345" %}
-                        <i class="far fa-star text-warning"></i>
-                      {% endfor %}
-                    </div>
-                    <span class="badge bg-light text-muted">No ratings</span>
+                <div class="d-flex align-items-center">
+                  <div class="rating-stars me-2">
+                    {% for _ in "12345" %}
+                      <i class="far fa-star text-warning"></i>
+                    {% endfor %}
                   </div>
+                  <span class="badge bg-light text-muted">No ratings</span>
+                </div>
                 {% endif %}
               </div>
-              
+
               <!-- User Info and Buttons -->
               <div>
                 {% if user != listing.user %}
-                  <p class="card-text mb-2 small text-muted">
-                    <i class="fas fa-user me-1"></i> {{ listing.user.username }}
-                  </p>
-                  <div class="d-grid gap-2">
-                    <a href="{% url 'book_listing' listing.id %}" class="btn btn-success btn-sm">
-                      <i class="fas fa-calendar-check me-1"></i> Book Now
-                    </a>
-                    <a href="{% url 'listing_reviews' listing.id %}" class="btn btn-outline-primary btn-sm">
-                      <i class="fas fa-comment me-1"></i> Reviews
-                    </a>
-                  </div>
+                <p class="card-text mb-2 small text-muted">
+                  <i class="fas fa-user me-1"></i> {{ listing.user.username }}
+                </p>
+                <div class="d-grid gap-2">
+                  <a
+                    href="{% url 'book_listing' listing.id %}"
+                    class="btn btn-success btn-sm"
+                  >
+                    <i class="fas fa-calendar-check me-1"></i> Book Now
+                  </a>
+                  <a
+                    href="{% url 'listing_reviews' listing.id %}"
+                    class="btn btn-outline-primary btn-sm"
+                  >
+                    <i class="fas fa-comment me-1"></i> Reviews
+                  </a>
+                </div>
                 {% else %}
-                  <p class="card-text mb-2">
-                    <span class="badge bg-secondary"><i class="fas fa-user-check me-1"></i> Your listing</span>
-                  </p>
-                  <div class="d-grid">
-                    <a href="{% url 'listing_reviews' listing.id %}" class="btn btn-outline-primary btn-sm">
-                      <i class="fas fa-comment me-1"></i> Reviews
-                    </a>
-                  </div>
+                <p class="card-text mb-2">
+                  <span class="badge bg-secondary"><i class="fas fa-user-check me-1"></i> Your listing</span>
+                </p>
+                <div class="d-grid">
+                  <a
+                    href="{% url 'listing_reviews' listing.id %}"
+                    class="btn btn-outline-primary btn-sm"
+                  >
+                    <i class="fas fa-comment me-1"></i> Reviews
+                  </a>
+                </div>
                 {% endif %}
               </div>
             </div>
           </div>
->>>>>>> 57266d46
-        </div>
-      </div>
+        </div>
+      </div>
+    </div>
     {% empty %}
-      <div class="text-center p-4">
-        <p>No parking spots available that match your filters.</p>
-      </div>
+    <div class="text-center p-4">
+      <p>No parking spots available that match your filters.</p>
+    </div>
     {% endfor %}
   </div>
 
   <!-- Map View -->
   <div id="map-view" class="view-container border rounded">
-    <!-- The map will be initialized here via view_listings.js -->
+    <!-- The map will be initialized here -->
   </div>
 
   <div class="text-center mt-3">
@@ -350,72 +326,10 @@
 
 {% block scripts %}
 <!-- Leaflet JS -->
-<script src="https://unpkg.com/leaflet@1.9.4/dist/leaflet.js"
-        integrity="sha256-20nQCchB9co0qIjJZRGuk2/Z9VM+kNiyxNV1lvTlZBo="
-        crossorigin=""></script>
+<script
+  src="https://unpkg.com/leaflet@1.9.4/dist/leaflet.js"
+  integrity="sha256-20nQCchB9co0qIjJZRGuk2/Z9VM+kNiyxNV1lvTlZBo="
+  crossorigin=""
+></script>
 <script src="{% static 'listings/js/view_listings.js' %}"></script>
-<script>
-document.addEventListener("DOMContentLoaded", function() {
-  const singleRadio = document.getElementById("filter_single");
-  const multipleRadio = document.getElementById("filter_multiple");
-  const singleSection = document.getElementById("single-filter");
-  const multipleSection = document.getElementById("multiple-filter");
-
-  function toggleFilterSections() {
-    if (singleRadio.checked) {
-      singleSection.style.display = "";
-      multipleSection.style.display = "none";
-    } else {
-      singleSection.style.display = "none";
-      multipleSection.style.display = "";
-    }
-  }
-
-  singleRadio.addEventListener("change", toggleFilterSections);
-  multipleRadio.addEventListener("change", toggleFilterSections);
-  toggleFilterSections();
-
-  // Multiple intervals: add new interval row
-  const addIntervalBtn = document.getElementById("add-interval");
-  const intervalsContainer = document.getElementById("intervals-container");
-  let intervalCount = parseInt(document.getElementById("interval_count").value) || 1;
-
-  addIntervalBtn.addEventListener("click", function() {
-    intervalCount += 1;
-    document.getElementById("interval_count").value = intervalCount;
-    const intervalRow = document.createElement("div");
-    intervalRow.classList.add("row", "interval-row");
-    intervalRow.setAttribute("data-index", intervalCount);
-    intervalRow.innerHTML = `
-      <div class="col-md-3">
-        <label for="start_date_${intervalCount}" class="form-label">Interval ${intervalCount} Start Date</label>
-        <input type="date" class="form-control" id="start_date_${intervalCount}" name="start_date_${intervalCount}">
-      </div>
-      <div class="col-md-3">
-        <label for="end_date_${intervalCount}" class="form-label">Interval ${intervalCount} End Date</label>
-        <input type="date" class="form-control" id="end_date_${intervalCount}" name="end_date_${intervalCount}">
-      </div>
-      <div class="col-md-3">
-        <label for="start_time_${intervalCount}" class="form-label">Interval ${intervalCount} Start Time</label>
-        <select class="form-select" id="start_time_${intervalCount}" name="start_time_${intervalCount}">
-          <option value="">Select start time</option>
-          {% for value, label in half_hour_choices %}
-            <option value="{{ value }}">{{ label }}</option>
-          {% endfor %}
-        </select>
-      </div>
-      <div class="col-md-3">
-        <label for="end_time_${intervalCount}" class="form-label">Interval ${intervalCount} End Time</label>
-        <select class="form-select" id="end_time_${intervalCount}" name="end_time_${intervalCount}">
-          <option value="">Select end time</option>
-          {% for value, label in half_hour_choices %}
-            <option value="{{ value }}">{{ label }}</option>
-          {% endfor %}
-        </select>
-      </div>
-    `;
-    intervalsContainer.appendChild(intervalRow);
-  });
-});
-</script>
 {% endblock %}