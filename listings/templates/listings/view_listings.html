{% extends 'base.html' %}
{% load static %}

{% block extra_head %}
<!-- Leaflet CSS -->
<link
  rel="stylesheet"
  href="https://unpkg.com/leaflet@1.9.4/dist/leaflet.css"
  integrity="sha256-p4NxAoJBhIIN+hmNHrzRCf9tD/miZyoHS5obTRR9BMY="
  crossorigin=""
/>
<!-- Custom CSS -->
<link rel="stylesheet" href="{% static 'listings/css/view_listings.css' %}" />
<!-- Font Awesome link removed from here - now in base.html -->
{% endblock %}

{% block title %}All Listings{% endblock %}

{% block content %}
<div class="container mt-5">
  <div class="position-relative mb-4">
    <h2 class="text-center">Available Parking Spots</h2>
    <div class="position-absolute top-0 end-0">
      <a href="{% url 'create_listing' %}" class="btn btn-accent">
        <i class="fas fa-plus me-1"></i> Create a new listing
      </a>
    </div>
  </div>

  <!-- Add this where you want to display messages -->
  {% if error_messages %}
      {% for message in error_messages %}
          <div class="alert alert-danger">{{ message }}</div>
      {% endfor %}
  {% endif %}

  {% if warning_messages %}
      {% for message in warning_messages %}
          <div class="alert alert-warning">{{ message }}</div>
      {% endfor %}
  {% endif %}

  <!-- View Toggle Buttons -->
  <div class="view-toggle text-center mb-4">
    <div class="btn-group" role="group">
      <button class="btn btn-primary active" id="list-view-btn">
        List View
      </button>
      <button class="btn btn-outline-primary" id="map-view-btn">
        Map View
      </button>
    </div>
  </div>

<<<<<<< HEAD
  <!-- Location Search Section -->
  <form method="GET" action="{% url 'view_listings' %}" class="filter-box">
    <!-- Primary Search Row -->
    <div class="row mb-3">
      <div class="col-md-8">
        <label class="form-label">
          <i class="fas fa-map-marker-alt me-1"></i> Search by Location
        </label>
        <div class="input-group">
          <input type="text" 
                 id="location-search" 
                 class="form-control" 
                 placeholder="Search for address or landmark"
                 value="{{ request.GET.location|default:'' }}"/>
          <button class="btn btn-outline-secondary" id="search-location" type="button">
            <i class="fas fa-search me-1"></i> Find Location
          </button>
          <button class="btn btn-outline-secondary" type="button" id="toggle-map">
            <i class="fas fa-map me-1"></i> Toggle Map
=======
    <!-- Filter Form -->
    <form method="GET" action="{% url 'view_listings' %}" class="filter-box">
      <!-- Add this hidden field -->
      <input type="hidden" name="view_mode" id="view_mode_input" value="{{ request.GET.view_mode|default:'list' }}">
      
      <div class="row align-items-end g-3 mb-3">
        <!-- Max Price - keep at col-md-2 -->
        <div class="col-md-2">
          <label for="max_price" class="form-label">Max Price ($/hr)</label>
          <input type="number" step="0.01" class="form-control" id="max_price" name="max_price"
                 value="{{ request.GET.max_price|default_if_none:'' }}" placeholder="Enter max price">
        </div>
        
        <!-- Filter Mode Selection - reduce width from col-md-8 to col-md-4 -->
        <div class="col-md-4">
          <label class="form-label">Filter Mode</label>
          <div>
            <div class="form-check form-check-inline">
              <input class="form-check-input" type="radio" name="filter_type" id="filter_single" value="single"
                     {% if filter_type == "single" or not filter_type %}checked{% endif %}>
              <label class="form-check-label" for="filter_single">Single Interval</label>
            </div>
            <div class="form-check form-check-inline">
              <input class="form-check-input" type="radio" name="filter_type" id="filter_recurring" value="recurring"
                     {% if filter_type == "recurring" %}checked{% endif %}>
              <label class="form-check-label" for="filter_recurring">Recurring</label>
            </div>
          </div>
        </div>
        
        <div class="col-md-6 text-md-end">
          <button type="submit" class="btn btn-primary">
            <i class="fas fa-filter me-1"></i> Filter
>>>>>>> bf2a6b98
          </button>
        </div>
        <div class="mt-2 text-muted small" id="coordinates-display" {% if not search_lat or not search_lng %}style="display: none;"{% endif %}>
          <i class="fas fa-crosshairs me-1"></i>
          Selected coordinates: 
          <span id="lat-display">{{ search_lat|default:'-' }}</span>, 
          <span id="lng-display">{{ search_lng|default:'-' }}</span>
        </div>
        <input type="hidden" name="lat" id="search-lat" value="{{ search_lat|default:'' }}">
        <input type="hidden" name="lng" id="search-lng" value="{{ search_lng|default:'' }}">
      </div>

      <div class="col-md-4">
        <div class="form-check mb-2">
          <input class="form-check-input" 
                 type="checkbox" 
                 id="enable-radius" 
                 {% if radius %}checked{% endif %}>
          <label class="form-check-label" for="enable-radius">
            <i class="fas fa-circle-notch me-1"></i> Filter by radius
          </label>
        </div>
        <div id="radius-input-group" 
             class="input-group" 
             {% if not radius %}style="display: none;"{% endif %}>
          <input type="number" 
                 name="radius" 
                 id="radius-input"
                 class="form-control" 
                 value="{{ radius|default:'' }}" 
                 placeholder="km"
                 min="1" 
                 max="100">
          <span class="input-group-text">km</span>
        </div>
        <small class="text-muted" 
               id="radius-hint" 
               {% if radius %}style="display: none;"{% endif %}>
          Results will be sorted by distance
        </small>
      </div>
    </div>

    <!-- Map Container -->
    <div class="map-container mb-4" id="search-map-container" style="display: none;">
      <div id="search-map" style="height: 300px;"></div>
    </div>

    <!-- Additional Filters Toggle -->
    <div class="d-flex justify-content-between align-items-center mb-3">
      <button class="btn btn-outline-secondary btn-sm" type="button" 
              data-bs-toggle="collapse" data-bs-target="#additionalFilters">
        <i class="fas fa-sliders-h me-1"></i> Additional Filters
      </button>
      <a href="{% url 'view_listings' %}" class="btn btn-outline-secondary btn-sm">
        <i class="fas fa-times me-1"></i> Clear All Filters
      </a>
    </div>

    <!-- Collapsible Additional Filters -->
    <div class="collapse" id="additionalFilters">
      <div class="card card-body mb-3">
        <!-- Price and Booking Type Row -->
        <div class="row g-3 mb-3">
          <div class="col-md-3">
            <label for="max_price" class="form-label">
              <i class="fas fa-tag me-1"></i> Max Price ($/hr)
            </label>
            <input type="number" 
                   step="0.01" 
                   class="form-control" 
                   id="max_price" 
                   name="max_price"
                   value="{{ request.GET.max_price|default_if_none:'' }}" 
                   placeholder="Enter max price">
          </div>
          
          <div class="col-md-9">
            <label class="form-label">
              <i class="fas fa-calendar me-1"></i> Booking Type
            </label>
            <div class="btn-group w-100" role="group">
              <input type="radio" class="btn-check" name="filter_type" id="filter_single" value="single"
                     {% if filter_type == "single" or not filter_type %}checked{% endif %}>
              <label class="btn btn-outline-primary" for="filter_single">Single Booking</label>

              <input type="radio" class="btn-check" name="filter_type" id="filter_recurring" value="recurring"
                     {% if filter_type == "recurring" %}checked{% endif %}>
              <label class="btn btn-outline-primary" for="filter_recurring">Recurring Booking</label>
            </div>
          </div>
        </div>

        <!-- Single Booking Options -->
        <div id="single-filter" class="booking-options" {% if filter_type != "single" %}style="display:none;"{% endif %}>
          <div class="row g-3">
            <div class="col-md-6">
              <label class="form-label small">Date Range</label>
              <div class="input-group">
                <input type="date" class="form-control" name="start_date" value="{{ start_date }}">
                <span class="input-group-text">to</span>
                <input type="date" class="form-control" name="end_date" value="{{ end_date }}">
              </div>
            </div>
            <div class="col-md-6">
              <label class="form-label small">Time Range</label>
              <div class="input-group">
                <select class="form-select" name="start_time">
                  <option value="">Start Time</option>
                  {% for value, label in half_hour_choices %}
                    <option value="{{ value }}" {% if start_time == value %}selected{% endif %}>{{ label }}</option>
                  {% endfor %}
                </select>
                <span class="input-group-text">to</span>
                <select class="form-select" name="end_time">
                  <option value="">End Time</option>
                  {% for value, label in half_hour_choices %}
                    <option value="{{ value }}" {% if end_time == value %}selected{% endif %}>{{ label }}</option>
                  {% endfor %}
                </select>
              </div>
            </div>
          </div>
        </div>

        <!-- Recurring Booking Options -->
        <div id="recurring-filter" class="booking-options" {% if filter_type != "recurring" %}style="display:none;"{% endif %}>
          <div class="d-flex justify-content-between align-items-center mb-2">
            <h6 class="filter-section-title mb-0"><i class="fas fa-calendar-alt me-2"></i>Recurring Booking Pattern</h6>
          </div>
          
          <!-- First line: Start date, Start time, End time, Overnight checkbox -->
          <div class="row g-2 mb-3">
            <!-- Start Date -->
            <div class="col-md-3">
              <label for="recurring_start_date" class="form-label small">Start Date*</label>
              <input type="date" class="form-control" id="recurring_start_date" name="recurring_start_date" 
                     value="{{ request.GET.recurring_start_date|default_if_none:'' }}" required>
            </div>
            
            <!-- Start Time -->
            <div class="col-md-3">
              <label for="recurring_start_time" class="form-label small">Start Time*</label>
              <select class="form-select" id="recurring_start_time" name="recurring_start_time" required>
                <option value="">Select time</option>
                {% for value, label in half_hour_choices %}
                  <option value="{{ value }}" {% if request.GET.recurring_start_time == value %}selected{% endif %}>{{ label }}</option>
                {% endfor %}
              </select>
            </div>
            
            <!-- End Time -->
            <div class="col-md-3">
              <label for="recurring_end_time" class="form-label small">End Time*</label>
              <select class="form-select" id="recurring_end_time" name="recurring_end_time" required>
                <option value="">Select time</option>
                {% for value, label in half_hour_choices %}
                  <option value="{{ value }}" {% if request.GET.recurring_end_time == value %}selected{% endif %}>{{ label }}</option>
                {% endfor %}
              </select>
            </div>
            
            <!-- Overnight checkbox -->
            <div class="col-md-3">
              <label class="form-label small d-block">&nbsp;</label> <!-- Empty label for alignment -->
              <div class="form-check mt-2">
                <input class="form-check-input" type="checkbox" id="recurring_overnight" name="recurring_overnight" 
                       {% if request.GET.recurring_overnight %}checked{% endif %}>
                <label class="form-check-label" for="recurring_overnight">
                  <i class="fas fa-moon me-1"></i> Overnight booking
                </label>
              </div>
            </div>
          </div>
          
          <!-- Second line: Pattern selection and conditional fields -->
          <div class="row g-2">
            <div class="col-12">
              <div class="d-flex align-items-center">
                <!-- Pattern Label -->
                <label class="form-label small me-3 mb-0" style="min-width: 120px;">Recurring Pattern*</label>
                
                <!-- Daily Pattern -->
                <div class="form-check form-check-inline me-2">
                  <input class="form-check-input" type="radio" name="recurring_pattern" id="pattern_daily" value="daily" 
                         {% if request.GET.recurring_pattern == "daily" or not request.GET.recurring_pattern %}checked{% endif %}>
                  <label class="form-check-label" for="pattern_daily">Daily</label>
                </div>
                
                <!-- Daily Pattern Fields -->
                <div id="daily-pattern-fields" class="me-4" {% if request.GET.recurring_pattern == "weekly" %}style="display:none;"{% endif %}>
                  <div class="input-group input-group-sm">
                    <span class="input-group-text">Until</span>
                    <input type="date" class="form-control" id="recurring_end_date" name="recurring_end_date"
                           value="{{ request.GET.recurring_end_date|default_if_none:'' }}" 
                           required data-required="true">
                  </div>
                </div>
                
                <!-- Weekly Pattern -->
                <div class="form-check form-check-inline me-2">
                  <input class="form-check-input" type="radio" name="recurring_pattern" id="pattern_weekly" value="weekly"
                         {% if request.GET.recurring_pattern == "weekly" %}checked{% endif %}>
                  <label class="form-check-label" for="pattern_weekly">Weekly</label>
                </div>
                
                <!-- Weekly Pattern Fields -->
                <div id="weekly-pattern-fields" {% if request.GET.recurring_pattern != "weekly" %}style="display:none;"{% endif %}>
                  <div class="input-group input-group-sm">
                    <span class="input-group-text">For</span>
                    <input type="number" class="form-control" id="recurring_weeks" name="recurring_weeks" min="1" max="52"
                           value="{{ request.GET.recurring_weeks|default:'4' }}"
                           required data-required="true" style="width: 70px;">
                    <span class="input-group-text">weeks</span>
                  </div>
                </div>
              </div>
            </div>
          </div>
        </div>
      </div>
<<<<<<< HEAD
    </div>

    <!-- Search Button -->
    <div class="d-flex justify-content-center">
      <button type="submit" class="btn btn-primary w-100">
        <i class="fas fa-search me-1"></i> Search
      </button>
    </div>
  </form>
=======
      
      <div class="row mb-3">
        <div class="col-12 col-md-4">
          <div class="form-check">
            <input class="form-check-input" type="checkbox" id="ev_charger" name="has_ev_charger" 
                   {% if request.GET.has_ev_charger == 'on' %}checked{% endif %}>
            <label class="form-check-label" for="ev_charger">
              <i class="fas fa-charging-station text-primary me-1"></i> Has EV Charger
            </label>
          </div>
        </div>
        
        <div class="col-12 col-md-4 ev-charger-container">
          <select class="form-select" name="charger_level" id="charger_level">
            <option value="">Any Charger Level</option>
            {% for value, label in charger_level_choices %}
              <option value="{{ value }}" {% if request.GET.charger_level == value %}selected{% endif %}>{{ label }}</option>
            {% endfor %}
          </select>
        </div>
        
        <div class="col-12 col-md-4 ev-charger-container">
          <select class="form-select" name="connector_type" id="connector_type">
            <option value="">Any Connector Type</option>
            {% for value, label in connector_type_choices %}
              <option value="{{ value }}" {% if request.GET.connector_type == value %}selected{% endif %}>{{ label }}</option>
            {% endfor %}
          </select>
        </div>
      </div>
    </form>
>>>>>>> bf2a6b98

  <!-- List View -->
  <div id="list-view" class="view-container listings-container p-3 border rounded active-view">
    {% include "listings/partials/listing_cards.html" with listing=listing %}
  </div>
  <!-- Map View -->
  <div id="map-view" class="view-container border rounded">
    <!-- The map will be initialized here -->
  </div>

{% endblock %}

{% block scripts %}
<!-- Leaflet JS -->
<script
  src="https://unpkg.com/leaflet@1.9.4/dist/leaflet.js"
  integrity="sha256-20nQCchB9co0qIjJZRGuk2/Z9VM+kNiyxNV1lvTlZBo="
  crossorigin=""
></script>
<script src="{% static 'listings/js/view_listings.js' %}"></script>
{% endblock %}<|MERGE_RESOLUTION|>--- conflicted
+++ resolved
@@ -52,7 +52,6 @@
     </div>
   </div>
 
-<<<<<<< HEAD
   <!-- Location Search Section -->
   <form method="GET" action="{% url 'view_listings' %}" class="filter-box">
     <!-- Primary Search Row -->
@@ -72,41 +71,6 @@
           </button>
           <button class="btn btn-outline-secondary" type="button" id="toggle-map">
             <i class="fas fa-map me-1"></i> Toggle Map
-=======
-    <!-- Filter Form -->
-    <form method="GET" action="{% url 'view_listings' %}" class="filter-box">
-      <!-- Add this hidden field -->
-      <input type="hidden" name="view_mode" id="view_mode_input" value="{{ request.GET.view_mode|default:'list' }}">
-      
-      <div class="row align-items-end g-3 mb-3">
-        <!-- Max Price - keep at col-md-2 -->
-        <div class="col-md-2">
-          <label for="max_price" class="form-label">Max Price ($/hr)</label>
-          <input type="number" step="0.01" class="form-control" id="max_price" name="max_price"
-                 value="{{ request.GET.max_price|default_if_none:'' }}" placeholder="Enter max price">
-        </div>
-        
-        <!-- Filter Mode Selection - reduce width from col-md-8 to col-md-4 -->
-        <div class="col-md-4">
-          <label class="form-label">Filter Mode</label>
-          <div>
-            <div class="form-check form-check-inline">
-              <input class="form-check-input" type="radio" name="filter_type" id="filter_single" value="single"
-                     {% if filter_type == "single" or not filter_type %}checked{% endif %}>
-              <label class="form-check-label" for="filter_single">Single Interval</label>
-            </div>
-            <div class="form-check form-check-inline">
-              <input class="form-check-input" type="radio" name="filter_type" id="filter_recurring" value="recurring"
-                     {% if filter_type == "recurring" %}checked{% endif %}>
-              <label class="form-check-label" for="filter_recurring">Recurring</label>
-            </div>
-          </div>
-        </div>
-        
-        <div class="col-md-6 text-md-end">
-          <button type="submit" class="btn btn-primary">
-            <i class="fas fa-filter me-1"></i> Filter
->>>>>>> bf2a6b98
           </button>
         </div>
         <div class="mt-2 text-muted small" id="coordinates-display" {% if not search_lat or not search_lng %}style="display: none;"{% endif %}>
@@ -169,8 +133,9 @@
     <!-- Collapsible Additional Filters -->
     <div class="collapse" id="additionalFilters">
       <div class="card card-body mb-3">
-        <!-- Price and Booking Type Row -->
+        <!-- Price and EV Charger Row -->
         <div class="row g-3 mb-3">
+          <!-- Max Price -->
           <div class="col-md-3">
             <label for="max_price" class="form-label">
               <i class="fas fa-tag me-1"></i> Max Price ($/hr)
@@ -183,8 +148,51 @@
                    value="{{ request.GET.max_price|default_if_none:'' }}" 
                    placeholder="Enter max price">
           </div>
-          
-          <div class="col-md-9">
+
+          <!-- EV Charger Checkbox -->
+          <div class="col-md-3">
+            <label class="form-label">
+              <i class="fas fa-charging-station me-1"></i> EV Charging
+            </label>
+            <div class="form-check">
+              <input class="form-check-input" type="checkbox" id="ev_charger" name="has_ev_charger" 
+                     {% if request.GET.has_ev_charger == 'on' %}checked{% endif %}>
+              <label class="form-check-label" for="ev_charger">
+                Has EV Charger
+              </label>
+            </div>
+          </div>
+
+          <!-- Charger Level -->
+          <div class="col-md-3 ev-charger-container">
+            <label class="form-label">
+              <i class="fas fa-bolt me-1"></i> Charger Level
+            </label>
+            <select class="form-select" name="charger_level" id="charger_level">
+              <option value="">Any Level</option>
+              {% for value, label in charger_level_choices %}
+                <option value="{{ value }}" {% if request.GET.charger_level == value %}selected{% endif %}>{{ label }}</option>
+              {% endfor %}
+            </select>
+          </div>
+
+          <!-- Connector Type -->
+          <div class="col-md-3 ev-charger-container">
+            <label class="form-label">
+              <i class="fas fa-plug me-1"></i> Connector Type
+            </label>
+            <select class="form-select" name="connector_type" id="connector_type">
+              <option value="">Any Type</option>
+              {% for value, label in connector_type_choices %}
+                <option value="{{ value }}" {% if request.GET.connector_type == value %}selected{% endif %}>{{ label }}</option>
+              {% endfor %}
+            </select>
+          </div>
+        </div>
+
+        <!-- Booking Type Row -->
+        <div class="row g-3 mb-3">
+          <div class="col-md-12">
             <label class="form-label">
               <i class="fas fa-calendar me-1"></i> Booking Type
             </label>
@@ -328,7 +336,6 @@
           </div>
         </div>
       </div>
-<<<<<<< HEAD
     </div>
 
     <!-- Search Button -->
@@ -338,39 +345,6 @@
       </button>
     </div>
   </form>
-=======
-      
-      <div class="row mb-3">
-        <div class="col-12 col-md-4">
-          <div class="form-check">
-            <input class="form-check-input" type="checkbox" id="ev_charger" name="has_ev_charger" 
-                   {% if request.GET.has_ev_charger == 'on' %}checked{% endif %}>
-            <label class="form-check-label" for="ev_charger">
-              <i class="fas fa-charging-station text-primary me-1"></i> Has EV Charger
-            </label>
-          </div>
-        </div>
-        
-        <div class="col-12 col-md-4 ev-charger-container">
-          <select class="form-select" name="charger_level" id="charger_level">
-            <option value="">Any Charger Level</option>
-            {% for value, label in charger_level_choices %}
-              <option value="{{ value }}" {% if request.GET.charger_level == value %}selected{% endif %}>{{ label }}</option>
-            {% endfor %}
-          </select>
-        </div>
-        
-        <div class="col-12 col-md-4 ev-charger-container">
-          <select class="form-select" name="connector_type" id="connector_type">
-            <option value="">Any Connector Type</option>
-            {% for value, label in connector_type_choices %}
-              <option value="{{ value }}" {% if request.GET.connector_type == value %}selected{% endif %}>{{ label }}</option>
-            {% endfor %}
-          </select>
-        </div>
-      </div>
-    </form>
->>>>>>> bf2a6b98
 
   <!-- List View -->
   <div id="list-view" class="view-container listings-container p-3 border rounded active-view">
