<<<<<<< HEAD
<!-- listings/templates/listings/create_listing.html -->

{% extends 'base.html' %} 
{% load widget_tweaks %} 
{% load static %} 
{% block extra_head %}
<!-- Leaflet CSS -->
<link
  rel="stylesheet"
  href="https://unpkg.com/leaflet@1.9.4/dist/leaflet.css"
  integrity="sha256-p4NxAoJBhIIN+hmNHrzRCf9tD/miZyoHS5obTRR9BMY="
  crossorigin=""
/>
<!-- Custom CSS -->
<link rel="stylesheet" href="{% static 'listings/css/map.css' %}" />


{% endblock %} 
{% block content %}
<h2 class="text-center">Post A Parking Spot</h2>

{% if form.errors %}
<div class="alert alert-danger">
  Please correct the following errors:
  <ul>
    {% for field, errors in form.errors.items %}
    <li>{{ errors|join:", " }}</li>
    {% endfor %}
  </ul>
</div>
{% endif %}

<form class="w-50 mx-auto" method="POST" id="parkingForm">
  {% csrf_token %}

  <div class="mb-3">
    <label for="{{ form.title.id_for_label }}" class="form-label"
      >Spot Title</label
    >
    {{ form.title|add_class:"form-control" }}
  </div>

  <div class="mb-3">
    <label class="form-label">Location</label>
    <div class="search-container mb-2">
      <div class="input-group">
        <input
          type="text"
          id="location-search"
          class="form-control"
          placeholder="Search location..."
        />
        <button class="btn btn-primary" id="search-location">Search</button>
      </div>
    </div>
    <div class="map-container">
      <div id="map"></div>
    </div>
    {{ form.location|add_class:"form-control" }}
  </div>

  <div class="mb-3">
    <label for="{{ form.price.id_for_label }}" class="form-label"
      >Price per Hour ($)</label
    >
    {{ form.rent_per_hour|add_class:"form-control" }}
  </div>

  <div class="row mb-3">
    <div class="col">
      <label for="{{ form.start_date.id_for_label }}" class="form-label"
        >Available From</label
      >
      {{ form.available_from|add_class:"form-control"|attr:"type:date" }}
    </div>
    <div class="col">
      <label for="{{ form.end_date.id_for_label }}" class="form-label"
        >Available Until</label
      >
      {{ form.available_until|add_class:"form-control"|attr:"type:date" }}
    </div>
  </div>
=======
{% extends 'base.html' %}
{% load widget_tweaks %}

{% block content %}
  {% if not request.user.profile.is_verified %}
    <div class="container mt-5 text-center">
      <h2>You need to be verified before posting a parking spot.</h2>
      <a href="{% url 'verify' %}" class="btn btn-warning">Get Verified to Post a Spot</a>
    </div>
  {% else %}
    <h2 class="text-center">Post A Parking Spot</h2>

    {% if form.errors %}
      <div class="alert alert-danger">
        Please correct the following errors:
        <ul>
          {% for field, errors in form.errors.items %}
            <li>{{ errors|join:", " }}</li>
          {% endfor %}
        </ul>
      </div>
    {% endif %}

    <form class="w-50 mx-auto" method="POST" id="parkingForm">
      {% csrf_token %}

      <!-- Spot Title -->
      <div class="mb-3">
        <label for="{{ form.title.id_for_label }}" class="form-label">Spot Title</label>
        {{ form.title|add_class:"form-control" }}
      </div>

      <!-- Location Address -->
      <div class="mb-3">
        <label for="{{ form.location.id_for_label }}" class="form-label">Location Address</label>
        {{ form.location|add_class:"form-control" }}
      </div>

      <!-- Price per Hour -->
      <div class="mb-3">
        <label for="{{ form.rent_per_hour.id_for_label }}" class="form-label">Price per Hour ($)</label>
        {{ form.rent_per_hour|add_class:"form-control" }}
      </div>

      <!-- Available Dates -->
      <div class="row mb-3">
        <div class="col">
          <label for="{{ form.available_from.id_for_label }}" class="form-label">Available From</label>
          {{ form.available_from|add_class:"form-control"|attr:"type:date" }}
        </div>
        <div class="col">
          <label for="{{ form.available_until.id_for_label }}" class="form-label">Available Until</label>
          {{ form.available_until|add_class:"form-control"|attr:"type:date" }}
        </div>
      </div>
>>>>>>> 9de45866

      <!-- Available Times -->
      <div class="row mb-3">
        <div class="col">
          <label for="{{ form.available_time_from.id_for_label }}" class="form-label">Available Time From</label>
          {{ form.available_time_from|add_class:"form-control" }}
        </div>
        <div class="col">
          <label for="{{ form.available_time_until.id_for_label }}" class="form-label">Available Time Until</label>
          {{ form.available_time_until|add_class:"form-control" }}
        </div>
      </div>

<<<<<<< HEAD
  <div class="mb-3">
    <label for="{{ form.description.id_for_label }}" class="form-label"
      >Description</label
    >
    {{ form.description|add_class:"form-control"|attr:"rows:3" }}
  </div>

  <button type="submit" class="btn btn-primary w-100">Post Spot</button>
</form>
{% endblock %} 
{% block scripts %}
<!-- Leaflet JS -->
<script
  src="https://unpkg.com/leaflet@1.9.4/dist/leaflet.js"
  integrity="sha256-20nQCchB9co0qIjJZRGuk2/Z9VM+kNiyxNV1lvTlZBo="
  crossorigin=""
></script>
<!-- Add defer attribute to ensure DOM is loaded -->
<script src="{% static 'listings/js/map.js' %}" defer></script>
=======
      <!-- Description -->
      <div class="mb-3">
        <label for="{{ form.description.id_for_label }}" class="form-label">Description</label>
        {{ form.description|add_class:"form-control"|attr:"rows:3" }}
      </div>

      <button type="submit" class="btn btn-primary w-100">Post Spot</button>
    </form>
  {% endif %}
>>>>>>> 9de45866
{% endblock %}<|MERGE_RESOLUTION|>--- conflicted
+++ resolved
@@ -1,4 +1,3 @@
-<<<<<<< HEAD
 <!-- listings/templates/listings/create_listing.html -->
 
 {% extends 'base.html' %} 
@@ -18,7 +17,13 @@
 
 {% endblock %} 
 {% block content %}
-<h2 class="text-center">Post A Parking Spot</h2>
+  {% if not request.user.profile.is_verified %}
+    <div class="container mt-5 text-center">
+      <h2>You need to be verified before posting a parking spot.</h2>
+      <a href="{% url 'verify' %}" class="btn btn-warning">Get Verified to Post a Spot</a>
+    </div>
+  {% else %}
+    <h2 class="text-center">Post A Parking Spot</h2>
 
 {% if form.errors %}
 <div class="alert alert-danger">
@@ -31,8 +36,8 @@
 </div>
 {% endif %}
 
-<form class="w-50 mx-auto" method="POST" id="parkingForm">
-  {% csrf_token %}
+    <form class="w-50 mx-auto" method="POST" id="parkingForm">
+      {% csrf_token %}
 
   <div class="mb-3">
     <label for="{{ form.title.id_for_label }}" class="form-label"
@@ -81,63 +86,6 @@
       {{ form.available_until|add_class:"form-control"|attr:"type:date" }}
     </div>
   </div>
-=======
-{% extends 'base.html' %}
-{% load widget_tweaks %}
-
-{% block content %}
-  {% if not request.user.profile.is_verified %}
-    <div class="container mt-5 text-center">
-      <h2>You need to be verified before posting a parking spot.</h2>
-      <a href="{% url 'verify' %}" class="btn btn-warning">Get Verified to Post a Spot</a>
-    </div>
-  {% else %}
-    <h2 class="text-center">Post A Parking Spot</h2>
-
-    {% if form.errors %}
-      <div class="alert alert-danger">
-        Please correct the following errors:
-        <ul>
-          {% for field, errors in form.errors.items %}
-            <li>{{ errors|join:", " }}</li>
-          {% endfor %}
-        </ul>
-      </div>
-    {% endif %}
-
-    <form class="w-50 mx-auto" method="POST" id="parkingForm">
-      {% csrf_token %}
-
-      <!-- Spot Title -->
-      <div class="mb-3">
-        <label for="{{ form.title.id_for_label }}" class="form-label">Spot Title</label>
-        {{ form.title|add_class:"form-control" }}
-      </div>
-
-      <!-- Location Address -->
-      <div class="mb-3">
-        <label for="{{ form.location.id_for_label }}" class="form-label">Location Address</label>
-        {{ form.location|add_class:"form-control" }}
-      </div>
-
-      <!-- Price per Hour -->
-      <div class="mb-3">
-        <label for="{{ form.rent_per_hour.id_for_label }}" class="form-label">Price per Hour ($)</label>
-        {{ form.rent_per_hour|add_class:"form-control" }}
-      </div>
-
-      <!-- Available Dates -->
-      <div class="row mb-3">
-        <div class="col">
-          <label for="{{ form.available_from.id_for_label }}" class="form-label">Available From</label>
-          {{ form.available_from|add_class:"form-control"|attr:"type:date" }}
-        </div>
-        <div class="col">
-          <label for="{{ form.available_until.id_for_label }}" class="form-label">Available Until</label>
-          {{ form.available_until|add_class:"form-control"|attr:"type:date" }}
-        </div>
-      </div>
->>>>>>> 9de45866
 
       <!-- Available Times -->
       <div class="row mb-3">
@@ -151,7 +99,6 @@
         </div>
       </div>
 
-<<<<<<< HEAD
   <div class="mb-3">
     <label for="{{ form.description.id_for_label }}" class="form-label"
       >Description</label
@@ -161,6 +108,7 @@
 
   <button type="submit" class="btn btn-primary w-100">Post Spot</button>
 </form>
+{% endif %}
 {% endblock %} 
 {% block scripts %}
 <!-- Leaflet JS -->
@@ -171,15 +119,4 @@
 ></script>
 <!-- Add defer attribute to ensure DOM is loaded -->
 <script src="{% static 'listings/js/map.js' %}" defer></script>
-=======
-      <!-- Description -->
-      <div class="mb-3">
-        <label for="{{ form.description.id_for_label }}" class="form-label">Description</label>
-        {{ form.description|add_class:"form-control"|attr:"rows:3" }}
-      </div>
-
-      <button type="submit" class="btn btn-primary w-100">Post Spot</button>
-    </form>
-  {% endif %}
->>>>>>> 9de45866
 {% endblock %}