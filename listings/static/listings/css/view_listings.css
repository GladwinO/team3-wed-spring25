/* Map container styles */

#map {
    height: 400px;
    width: 100%;
    margin-bottom: 1rem;
}

.view-toggle {
    margin-bottom: 20px;
}

#map-view {
    height: 600px;
}

.view-container {
    display: none;
    /* Hide by default */
}

.active-view {
    display: block !important;
    /* Show when active */
}

.rating-number {
    color: #666;
    font-size: 0.9em;
    margin-left: 5px;
<<<<<<< HEAD
  }

.outline-badge {
  cursor: pointer;
  position: relative;
  border: 2px solid transparent;
  transition: all 0.2s ease;
}

.outline-badge:hover {
  box-shadow: 0 0 6px rgba(13, 110, 253, 0.5);
  border-color: #0d6efd;
  transform: translateY(-1px);
=======
}


/* Garage Marker Styles */

.garage-marker {
    background-color: transparent !important;
    border: none !important;
}

.garage-marker i {
    filter: drop-shadow(0 1px 2px rgba(0, 0, 0, 0.5));
}


/* Enhanced Garage Popup Styling */

.garage-popup {
    padding: 12px;
    max-width: 280px;
    font-family: -apple-system, BlinkMacSystemFont, "Segoe UI", Roboto, Helvetica, Arial, sans-serif;
}

.garage-popup h4 {
    margin: 0 0 12px 0;
    color: #2c3e50;
    font-size: 1.2em;
    font-weight: 600;
    border-bottom: 2px solid #f0f0f0;
    padding-bottom: 8px;
    text-transform: capitalize;
}

.garage-popup .garage-address,
.garage-popup .garage-phone,
.garage-popup .garage-details,
.garage-popup .garage-features {
    margin: 10px 0;
    font-size: 0.95em;
    color: #34495e;
    line-height: 1.4;
    display: flex;
    align-items: flex-start;
}

.garage-popup i {
    margin-right: 10px;
    color: #3498db;
    font-size: 1.1em;
    margin-top: 2px;
    min-width: 14px;
    text-align: center;
}

.garage-popup a {
    color: #3498db;
    text-decoration: none;
    transition: color 0.2s ease;
    font-weight: 500;
}

.garage-popup a:hover {
    color: #2980b9;
    text-decoration: underline;
}

.garage-popup .garage-details {
    font-style: italic;
    color: #7f8c8d;
}


/* Add a subtle shadow to make popups stand out */

.leaflet-popup-content-wrapper {
    box-shadow: 0 3px 10px rgba(0, 0, 0, 0.15);
    border-radius: 8px;
}

.leaflet-popup-tip {
    box-shadow: 0 3px 6px rgba(0, 0, 0, 0.15);
}


/* Make sure garage name is properly capitalized and looks good */

.garage-name {
    word-break: break-word;
    hyphens: auto;
}


/* Ensure icon alignment in popup content */

.garage-address>div,
.garage-phone>div,
.garage-details>div,
.garage-features>div {
    flex: 1;
}


/* Style the features display */

.garage-features {
    margin: 10px 0;
    font-size: 0.95em;
    color: #34495e;
    line-height: 1.4;
    display: flex;
    align-items: flex-start;
}

.garage-features i {
    color: #27ae60;
}


/* Add a subtle separation between popup sections */

.garage-popup .garage-address,
.garage-popup .garage-phone,
.garage-popup .garage-details,
.garage-popup .garage-features {
    padding-bottom: 8px;
    border-bottom: 1px dotted #f0f0f0;
}

.garage-popup .garage-features {
    border-bottom: none;
}


/* Style the garage images */

.garage-image {
    margin: -12px -12px 12px -12px;
    border-radius: 8px 8px 0 0;
    overflow: hidden;
    max-height: 150px;
}

.garage-image img {
    width: 100%;
    height: 150px;
    object-fit: cover;
    display: block;
}


/* Adjust popup with images */

.garage-popup {
    padding: 12px;
    max-width: 280px;
    font-family: -apple-system, BlinkMacSystemFont, "Segoe UI", Roboto, Helvetica, Arial, sans-serif;
}


/* Adjust the popup when it has an image */

.garage-popup .garage-image+h4 {
    margin-top: 0;
>>>>>>> d486ad3d
}<|MERGE_RESOLUTION|>--- conflicted
+++ resolved
@@ -28,8 +28,7 @@
     color: #666;
     font-size: 0.9em;
     margin-left: 5px;
-<<<<<<< HEAD
-  }
+}
 
 .outline-badge {
   cursor: pointer;
@@ -42,7 +41,6 @@
   box-shadow: 0 0 6px rgba(13, 110, 253, 0.5);
   border-color: #0d6efd;
   transform: translateY(-1px);
-=======
 }
 
 
@@ -206,5 +204,4 @@
 
 .garage-popup .garage-image+h4 {
     margin-top: 0;
->>>>>>> d486ad3d
 }