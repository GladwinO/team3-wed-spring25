// NYC map bounds and configuration
const NYC_BOUNDS = {
    min_lat: 40.477399, // Southernmost point of NYC
    max_lat: 40.917577, // Northernmost point of NYC
    min_lng: -74.25909, // Westernmost point of NYC
    max_lng: -73.700272, // Easternmost point of NYC
};

let openDataParkingMeterURL =
    "https://data.cityofnewyork.us/resource/693u-uax6.json?$limit=120&$select=meter_number,status,on_street,from_street,to_street,lat,long,meter_hours,pay_by_cell_number,side_of_street&$where=status='Active'";

// Create a Leaflet bounds object from the NYC bounds
const NYC_LEAFLET_BOUNDS = [
    [NYC_BOUNDS.min_lat, NYC_BOUNDS.min_lng], // Southwest corner
    [NYC_BOUNDS.max_lat, NYC_BOUNDS.max_lng], // Northeast corner
];

// NYC center coordinates (approximate)
const NYC_CENTER = [40.7128, -74.006];

// Function to initialize a map with NYC bounds
function initializeNYCMap(mapElementId, options = {}) {
    // Create the map with NYC center
    const map = L.map(mapElementId, {
        center: options.center || NYC_CENTER,
        zoom: options.zoom || 11,
        minZoom: options.minZoom || 3,
        ...options,
    });

    // Add the tile layer
    L.tileLayer("https://{s}.tile.openstreetmap.org/{z}/{x}/{y}.png", {
        attribution: '&copy; <a href="https://www.openstreetmap.org/copyright">OpenStreetMap</a> contributors',
    }).addTo(map);

    return map;
}

// Nominatim API utilities

/**
 * Check if coordinates are within NYC bounds
 * @param {number} lat - Latitude
 * @param {number} lng - Longitude
 * @returns {boolean} - True if coordinates are within NYC bounds
 */
function isWithinNYC(lat, lng) {
    return (
        lat >= NYC_BOUNDS.min_lat &&
        lat <= NYC_BOUNDS.max_lat &&
        lng >= NYC_BOUNDS.min_lng &&
        lng <= NYC_BOUNDS.max_lng
    );
}

/**
 * Search for a location using Nominatim
 * @param {string} query - Search query
 * @param {Object} options - Options for the search
 * @param {boolean} options.restrictToNYC - Whether to restrict results to NYC
 * @param {Function} options.onSuccess - Callback for successful search
 * @param {Function} options.onOutOfBounds - Callback for when result is out of NYC bounds
 * @param {Function} options.onNotFound - Callback for when no results are found
 * @param {Function} options.onError - Callback for errors
 */
function searchLocation(query, options = {}) {
    if (!query) {
        if (options.onError) options.onError("No search query provided");
        return;
    }

<<<<<<< HEAD
  const defaultOptions = {
    restrictToNYC: true,
    onSuccess: () => {},
    onOutOfBounds: () => {
      console.warn("Location is outside of New York City.");
      return {
        error: true,
        message:
          "Location is outside of New York City. Please search for a location within NYC.",
      };
    },
    onNotFound: () => {
      console.warn("Location not found.");
      return {
        error: true,
        message: "Location not found. Please try a different search term.",
      };
    },
    onError: (error) => {
      console.error("Search error:", error);
      return {
        error: true,
        message: "Error searching for location. Please try again.",
      };
    },
  };

  const mergedOptions = { ...defaultOptions, ...options };

  // Build the URL
  let url = `https://nominatim.openstreetmap.org/search?format=json&q=${encodeURIComponent(
=======
    const defaultOptions = {
        restrictToNYC: true,
        onSuccess: () => {},
        onOutOfBounds: () =>
            alert(
                "Location is outside of New York City. Please search for a location within NYC."
            ),
        onNotFound: () =>
            alert("Location not found. Please try a different search term."),
        onError: (error) => {
            console.error("Search error:", error);
            alert("Error searching for location. Please try again.");
        },
    };

    const mergedOptions = {...defaultOptions, ...options };

    // Build the URL
    let url = `https://nominatim.openstreetmap.org/search?format=json&q=${encodeURIComponent(
>>>>>>> 64fd385e
    query
  )}`;

    // Add viewbox parameter if restricting to NYC
    if (mergedOptions.restrictToNYC) {
        url += `&viewbox=${NYC_BOUNDS.min_lng},${NYC_BOUNDS.min_lat},${NYC_BOUNDS.max_lng},${NYC_BOUNDS.max_lat}&bounded=1`;
    }

<<<<<<< HEAD
  // Add CORS headers to the request
  fetch(url, {
    headers: {
      Accept: "application/json",
      "User-Agent": "ParkEasy NYC Application (https://parkeasy.example.com)",
    },
    mode: "cors", // Try with explicit CORS mode
  })
    .then((response) => {
      if (!response.ok) {
        throw new Error(`HTTP error! Status: ${response.status}`);
      }
      return response.json();
    })
    .then((data) => {
      if (data && data.length > 0) {
        const location = data[0];
        const lat = parseFloat(location.lat);
        const lng = parseFloat(location.lon);

        // Check if within NYC bounds if restriction is enabled
        if (!mergedOptions.restrictToNYC || isWithinNYC(lat, lng)) {
          mergedOptions.onSuccess({
            lat,
            lng,
            displayName: location.display_name,
            raw: location,
          });
        } else {
          mergedOptions.onOutOfBounds();
        }
      } else {
        mergedOptions.onNotFound();
      }
    })
    .catch((error) => {
      console.error("Nominatim API error:", error);

      // Fallback for CORS issues - use a hardcoded NYC location
      if (error.message.includes("CORS") || error.name === "TypeError") {
        console.warn("CORS issue detected, using fallback NYC location");

        // Use a fallback location in NYC (Times Square)
        const fallbackLocation = {
          lat: 40.758,
          lng: -73.9855,
          displayName: "Times Square, Manhattan, NYC",
        };

        // Only show error in console, not alert
        console.warn(
          "Location search is currently unavailable. Using a default NYC location."
        );
        mergedOptions.onSuccess(fallbackLocation);
      } else {
        mergedOptions.onError(error);
      }
    });
=======
    // Add CORS headers to the request
    fetch(url, {
            headers: {
                Accept: "application/json",
                "User-Agent": "ParkEasy NYC Application (https://parkeasy.example.com)",
            },
            mode: "cors", // Try with explicit CORS mode
        })
        .then((response) => {
            if (!response.ok) {
                throw new Error(`HTTP error! Status: ${response.status}`);
            }
            return response.json();
        })
        .then((data) => {
            if (data && data.length > 0) {
                const location = data[0];
                const lat = parseFloat(location.lat);
                const lng = parseFloat(location.lon);

                // Check if within NYC bounds if restriction is enabled
                if (!mergedOptions.restrictToNYC || isWithinNYC(lat, lng)) {
                    mergedOptions.onSuccess({
                        lat,
                        lng,
                        displayName: location.display_name,
                        raw: location,
                    });
                } else {
                    mergedOptions.onOutOfBounds();
                }
            } else {
                mergedOptions.onNotFound();
            }
        })
        .catch((error) => {
            console.error("Nominatim API error:", error);

            // Fallback for CORS issues - use a hardcoded NYC location
            if (error.message.includes("CORS") || error.name === "TypeError") {
                console.warn("CORS issue detected, using fallback NYC location");

                // Use a fallback location in NYC (Times Square)
                const fallbackLocation = {
                    lat: 40.758,
                    lng: -73.9855,
                    displayName: "Times Square, Manhattan, NYC",
                };

                alert(
                    "Location search is currently unavailable. Using a default NYC location."
                );
                mergedOptions.onSuccess(fallbackLocation);
            } else {
                mergedOptions.onError(error);
            }
        });
>>>>>>> 64fd385e
}

/**
 * Reverse geocode coordinates to get address
 * @param {number} lat - Latitude
 * @param {number} lng - Longitude
 * @param {Object} options - Options for the reverse geocoding
 * @param {Function} options.onSuccess - Callback for successful reverse geocoding
 * @param {Function} options.onError - Callback for errors
 */
function reverseGeocode(lat, lng, options = {}) {
    const defaultOptions = {
        onSuccess: () => {},
        onError: (error) => {
            console.error("Reverse geocoding error:", error);
        },
    };

    const mergedOptions = {...defaultOptions, ...options };

    fetch(
            `https://nominatim.openstreetmap.org/reverse?format=json&lat=${lat}&lon=${lng}`, {
                headers: {
                    Accept: "application/json",
                    "User-Agent": "ParkEasy NYC Application (https://parkeasy.example.com)",
                },
                mode: "cors", // Try with explicit CORS mode
            }
        )
        .then((response) => {
            if (!response.ok) {
                throw new Error(`HTTP error! Status: ${response.status}`);
            }
            return response.json();
        })
        .then((data) => {
            if (data && data.display_name) {
                mergedOptions.onSuccess({
                    displayName: data.display_name,
                    raw: data,
                });
            } else {
                mergedOptions.onError("No address found for these coordinates");
            }
        })
        .catch((error) => {
            console.error("Nominatim API error:", error);

            // Fallback for CORS issues - generate a simple address
            if (error.message.includes("CORS") || error.name === "TypeError") {
                console.warn("CORS issue detected, using fallback address generation");

                // Create a simple address string using the coordinates
                const simplifiedAddress = `Location at ${lat.toFixed(4)}, ${lng.toFixed(
          4
        )}`;

                mergedOptions.onSuccess({
                    displayName: simplifiedAddress,
                    raw: { display_name: simplifiedAddress },
                });
            } else {
                mergedOptions.onError(error);
            }
        });
}

// Create a new map legend with toggle functionality
function createMapLegend() {
    const legend = L.control({ position: "bottomright" });

    legend.onAdd = function(map) {
        const div = L.DomUtil.create("div", "map-legend");

        // Load the legend HTML from the template
        fetch("/listings/map_legend/")
            .then((response) => response.text())
            .then((html) => {
                div.innerHTML = html;

                // Prevent clicks on the legend from propagating to the map
                L.DomEvent.disableClickPropagation(div);

                // Add event listeners to the toggle switches
                const toggleGarages = document.getElementById("toggle-garages");
                const toggleMeters = document.getElementById("toggle-meters");
                const toggleListings = document.getElementById("toggle-listings");

                if (toggleGarages) {
                    toggleGarages.addEventListener("change", function() {
                        if (this.checked) {
                            if (!map.hasLayer(garageLayerGroup)) {
                                map.addLayer(garageLayerGroup);
                            }
                        } else {
                            if (map.hasLayer(garageLayerGroup)) {
                                map.removeLayer(garageLayerGroup);
                            }
                        }
                    });
                }

                if (toggleMeters) {
                    toggleMeters.addEventListener("change", function() {
                        if (this.checked) {
                            if (!map.hasLayer(meterLayerGroup)) {
                                map.addLayer(meterLayerGroup);
                            }
                        } else {
                            if (map.hasLayer(meterLayerGroup)) {
                                map.removeLayer(meterLayerGroup);
                            }
                        }
                    });
                }

                if (toggleListings) {
                    toggleListings.addEventListener("change", function() {
                        if (this.checked) {
                            if (!map.hasLayer(listingLayerGroup)) {
                                map.addLayer(listingLayerGroup);
                            }
                        } else {
                            if (map.hasLayer(listingLayerGroup)) {
                                map.removeLayer(listingLayerGroup);
                            }
                        }
                    });
                }
            })
            .catch((error) => {
                console.error("Error loading map legend:", error);
            });

        return div;
    };

    return legend;
}

// This is a simpler function that directly adds garages to the map
function addGaragesDirectly(map) {
    console.log("Adding garages directly to map...");
    currentMap = map;

    // Create marker icon
    const garageIcon = L.divIcon({
        html: markerTemplates.garage,
        className: "garage-marker",
        iconSize: [18, 18],
        iconAnchor: [9, 18],
        popupAnchor: [0, -18],
    });

    // Create backup markers to use if API fails
    const backupGarages = [{
            name: "SUTTON 53 PARKING LLC",
            address: "410 EAST 54 STREET, NEW YORK, NY 10022",
            phone: "(877) 727-5464",
            lat: 40.7577,
            lng: -73.9639,
        },
        {
            name: "TIMES SQUARE GARAGE",
            address: "224 WEST 49TH STREET, NEW YORK, NY 10019",
            phone: "(212) 333-7275",
            lat: 40.7608,
            lng: -73.9847,
        },
    ];

    if (!map) {
        console.error("Map object is null or undefined in addGaragesDirectly!");
        return;
    }

    // Add each garage marker from backup if needed
    function addBackupMarkers() {
        backupGarages.forEach((garage, index) => {
                    try {
                        console.log(
                            `Adding backup garage ${index + 1}/${backupGarages.length}: "${
            garage.name
          }" at ${garage.lat}, ${garage.lng}`
                        );

                        // Create marker and add to LAYER GROUP instead of map
                        const marker = L.marker([garage.lat, garage.lng], {
                            icon: garageIcon,
                            title: garage.name,
                            zIndexOffset: 100, // Lower z-index to ensure garages stay behind listings
                        });

                        garageLayerGroup.addLayer(marker);

                        // Create popup content
                        const popupContent = `
                    <div class="garage-popup" style="padding: 8px; min-width: 250px;">
                        <div style="margin-bottom: 12px;">
                            <h4 style="margin: 0; color: #2c3e50; font-size: 16px;">${
                              garage.name
                            }</h4>
                        </div>
                        <div style="margin-bottom: 10px; display: flex; align-items: flex-start;">
                            <i class="fas fa-map-marker-alt" style="color: #7f8c8d; margin-right: 8px; margin-top: 3px;"></i>
                            <div style="color: #34495e; font-size: 13px;">
                                ${garage.address}<br>
                                <span style="color: #7f8c8d; font-size: 12px;">New York, NY</span>
                            </div>
                        </div>
                        ${
                          garage.phone
                            ? `
                        <div style="margin-bottom: 10px; display: flex; align-items: center;">
                            <i class="fas fa-phone" style="color: #7f8c8d; margin-right: 8px;"></i>
                            <a href="tel:${garage.phone}" style="color: #34495e; text-decoration: none; font-size: 13px;">${garage.phone}</a>
                        </div>`
                            : ""
                        }
                    </div>
                `;

        // Bind popup to marker
        marker.bindPopup(popupContent);

        // Open popup for first marker
        if (index === 0) {
          setTimeout(() => {
            marker.openPopup();
          }, 500);
        }
      } catch (error) {
        console.error(`Error adding backup garage ${garage.name}:`, error);
      }
    });
  }

  // Try to fetch garages from NYC Open Data API
  fetch("https://data.cityofnewyork.us/resource/5bhr-pjxt.json?$limit=50")
    .then((response) => {
      if (!response.ok) {
        throw new Error("Network response was not ok");
      }
      return response.json();
    })
    .then((garages) => {
      console.log(`Fetched ${garages.length} garages from NYC API`);

      // Add markers for each garage
      garages.forEach((garage) => {
        // Only add markers if we have coordinates
        if (garage.latitude && garage.longitude) {
          try {
            const lat = parseFloat(garage.latitude);
            const lng = parseFloat(garage.longitude);

            // Format the address string
            const address = [
              garage.address_building,
              garage.address_street_name,
              garage.address_city,
              garage.address_state,
              garage.address_zip,
            ]
              .filter(Boolean)
              .join(" ");

            // Get capacity info
            let capacity = "";
            if (garage.detail) {
              capacity = garage.detail;
            }

            // Create marker and add to LAYER GROUP instead of map
            const marker = L.marker([lat, lng], {
              icon: garageIcon,
              title: garage.business_name,
              zIndexOffset: 100, // Lower z-index to ensure garages stay behind listings
            });

            garageLayerGroup.addLayer(marker);

            // Create popup content
            const popupContent = `
                            <div class="garage-popup" style="padding: 8px; min-width: 250px;">
                                <div style="margin-bottom: 12px;">
                                    <h4 style="margin: 0; color: #2c3e50; font-size: 16px;">${
                                      garage.business_name
                                    }</h4>
                                </div>
                                <div style="margin-bottom: 10px; display: flex; align-items: flex-start;">
                                    <i class="fas fa-map-marker-alt" style="color: #7f8c8d; margin-right: 8px; margin-top: 3px;"></i>
                                    <div style="color: #34495e; font-size: 13px;">
                                        ${address}<br>
                                        <span style="color: #7f8c8d; font-size: 12px;">New York, NY</span>
                                    </div>
                                </div>
                                ${
                                  garage.contact_phone
                                    ? `
                                <div style="margin-bottom: 10px; display: flex; align-items: center;">
                                    <i class="fas fa-phone" style="color: #7f8c8d; margin-right: 8px;"></i>
                                    <a href="tel:${garage.contact_phone}" style="color: #34495e; text-decoration: none; font-size: 13px;">${garage.contact_phone}</a>
                                </div>`
                                    : ""
                                }
                                ${
                                  capacity
                                    ? `
                                <div style="margin-bottom: 8px; display: flex; align-items: flex-start;">
                                    <i class="fas fa-car" style="color: #7f8c8d; margin-right: 8px; margin-top: 3px;"></i>
                                    <div style="color: #34495e; font-size: 13px;">
                                        <div style="margin-bottom: 4px;">Vehicle Capacity: ${
                                          capacity.match(
                                            /Vehicle Capacity: (\d+)/
                                          )?.[1] || "N/A"
                                        }</div>
                                        <div>Bicycle Capacity: ${
                                          capacity.match(
                                            /Bicycle Capacity: (\d+)/
                                          )?.[1] || "N/A"
                                        }</div>
                                    </div>
                                </div>`
                                    : ""
                                }
                            </div>
                        `;

            // Bind popup to marker
            marker.bindPopup(popupContent);
          } catch (error) {
            console.error(
              `Error adding garage ${garage.business_name}:`,
              error
            );
          }
        }
      });

      // Center map on NYC after adding garages
      map.setView([40.7128, -74.006], 12);
    })
    .catch((error) => {
      console.error("Error fetching garage data:", error);

      // If API fails, add default markers as fallback
      console.log("API fetch failed, adding backup garage markers");
      addBackupMarkers();
    });

  console.log("Garage data request initiated");
}

function initializeLocationName() {
  // Initialize location name if coordinates exist
  const searchLat = document.getElementById("search-lat").value;
  const searchLng = document.getElementById("search-lng").value;

  if (searchLat && searchLng && searchLat !== "None" && searchLng !== "None") {
    // Ensure we have valid numbers
    const lat = parseFloat(searchLat);
    const lng = parseFloat(searchLng);

    if (!isNaN(lat) && !isNaN(lng)) {
      const latlng = L.latLng(lat, lng);

      // Place marker and center map
      placeMarker(latlng);
      searchMap.setView(latlng, 15);

      // Get location name for the coordinates
      reverseGeocode(lat, lng, {
        onSuccess: (result) => {
          // Update the search input with the location name
          document.getElementById("location-search").value = result.displayName;
          // Expand the filter panel by removing the collapsed class and ensuring content is visible
          const filterPanel = document.getElementById("filter-panel");
          if (filterPanel) {
            // This might be more reliable as it would use the existing toggle logic
            const toggleButton = document.getElementById("toggle-filters");
            if (toggleButton && filterPanel.classList.contains("collapsed")) {
              toggleButton.click();
            }
          }
          // Make sure the marker has a popup with the location name
          if (searchMarker) {
            searchMarker.bindPopup(result.displayName).openPopup();

            // Also set a default popup in case reverse geocoding fails
            searchMarker.setPopupContent(result.displayName);
          }
        },
        onError: () => {
          // If reverse geocoding fails, still show a popup with coordinates
          if (searchMarker) {
            const fallbackContent = `Location at ${lat.toFixed(
              6
            )}, ${lng.toFixed(6)}`;
            searchMarker.bindPopup(fallbackContent).openPopup();
          }
        },
      });

      // Fix map rendering
      setTimeout(() => {
        searchMap.invalidateSize();

        // Make sure marker is visible after map is properly rendered
        if (searchMarker) {
          searchMarker.openPopup();
        }
      }, 100);
    }
  }
}

// Function to add parking meters to the map
function addParkingMeters(map) {
  console.log("Adding parking meters to map...");
  currentMap = map;

  // Create layer group if it doesn't exist
  if (!meterLayerGroup) {
    console.log("Creating new meter layer group");
    meterLayerGroup = L.layerGroup();
  } else {
    console.log("Using existing meter layer group");
  }

  // Create marker icon for parking meters
  const meterIcon = L.divIcon({
    html: markerTemplates.meter,
    className: "meter-marker",
    iconSize: [18, 18],
    iconAnchor: [9, 18],
    popupAnchor: [0, -18],
  });

  // Add event listener to the listings toggle switch
  setTimeout(() => {
    const toggleListings = document.getElementById("toggle-listings");
    const locationPickerToggle = document.getElementById(
      "location-picker-toggle"
    );

    if (toggleListings) {
      toggleListings.addEventListener("change", function () {
        if (this.checked) {
          if (map.hasLayer && !map.hasLayer(listingLayerGroup)) {
            map.addLayer(listingLayerGroup);
          }
        } else {
          if (map.hasLayer && map.hasLayer(listingLayerGroup)) {
            map.removeLayer(listingLayerGroup);
          }
        }
      });
    }

    if (locationPickerToggle) {
      locationPickerToggle.addEventListener("change", function () {
        // Simple toggle - just change the cursor
        if (this.checked) {
          document.getElementById(map._container.id).style.cursor = "crosshair";
        } else {
          document.getElementById(map._container.id).style.cursor = "";
          // Remove the search marker when location picker is toggled off
          if (typeof searchMarker !== "undefined" && searchMarker) {
            map.removeLayer(searchMarker);
            searchMarker = null;
          }
        }
      });
    }
  }, 100);
  // Fetch parking meter data from NYC Open Data API
  fetch(openDataParkingMeterURL)
    .then((response) => {
      if (!response.ok) {
        throw new Error("Network response was not ok");
      }
      return response.json();
    })
    .then((meters) => {
      console.log(`Fetched ${meters.length} parking meters from NYC API`);

      // Filter out commercial parking meters
      const regularMeters = meters.filter(
        (meter) => !meter.meter_hours?.includes("Com")
      );
      console.log(`Filtered to ${regularMeters.length} regular parking meters`);

      // Add markers for each meter
      regularMeters.forEach((meter) => {
        try {
          const lat = parseFloat(meter.lat);
          const lng = parseFloat(meter.long);

          // Format the hours string to be more readable
          let hours = meter.meter_hours || "No hours specified";

          // First, standardize the format
          hours = hours.replace("2 HR Pas", "2-Hour Parking");
          hours = hours.replace("2HR Pas", "2-Hour Parking");
          hours = hours.replace("6HR Pas", "6-Hour Parking");

          // Convert days to full names
          hours = hours.replace("Mon-Sat", "Monday to Saturday");
          hours = hours.replace("Mon-Fri", "Monday to Friday");
          hours = hours.replace("Mon-Thur", "Monday to Thursday");

          // Convert all times to 12-hour format
          const timeReplacements = {
            "0700": "7:00 AM",
            "0800": "8:00 AM",
            "0830": "8:30 AM",
            "0900": "9:00 AM",
            1000: "10:00 AM",
            1200: "12:00 PM",
            1600: "4:00 PM",
            1800: "6:00 PM",
            1900: "7:00 PM",
            2200: "10:00 PM",
            2400: "12:00 AM",
          };

          // Replace all time occurrences
          Object.entries(timeReplacements).forEach(([oldTime, newTime]) => {
            hours = hours.replace(new RegExp(oldTime, "g"), newTime);
          });

          // Standardize separators
          hours = hours.replace(/\s*\/\s*/g, " | ");
          hours = hours.replace(/\s*-\s*/g, " - ");

          // Clean up any double spaces
          hours = hours.replace(/\s+/g, " ");

          // Format the final string
          hours = hours
            .split(" | ")
            .map((period) => {
              return period.trim();
            })
            .join(" | ");

          // Create marker and add to layer group
          const marker = L.marker([lat, lng], {
            icon: meterIcon,
            title: `Parking Meter ${meter.meter_number}`,
            zIndexOffset: 200,
          });

          meterLayerGroup.addLayer(marker);

          // Create popup content
          const popupContent = `
                        <div class="meter-popup" style="padding: 8px; min-width: 200px;">
                            <div style="margin-bottom: 8px;">
                                <h4 style="margin: 0; color: #2c3e50; font-size: 14px;">Meter #${
                                  meter.meter_number
                                }</h4>
                            </div>
                            <div style="margin-bottom: 8px; display: flex; align-items: flex-start;">
                                <i class="fas fa-map-marker-alt" style="color: #7f8c8d; margin-right: 8px; margin-top: 3px;"></i>
                                <div style="color: #34495e; font-size: 13px;">
                                    ${meter.on_street}<br>
                                    <span style="color: #7f8c8d; font-size: 12px;">Between ${
                                      meter.from_street
                                    } and ${meter.to_street}</span>
                                </div>
                            </div>
                            <div style="margin-bottom: 8px; display: flex; align-items: flex-start;">
                                <i class="fas fa-clock" style="color: #7f8c8d; margin-right: 8px; margin-top: 3px;"></i>
                                <div style="color: #34495e; font-size: 13px;">${hours}</div>
                            </div>
                            ${
                              meter.pay_by_cell_number
                                ? `
                            <div style="margin-bottom: 8px; display: flex; align-items: center;">
                                <i class="fas fa-mobile-alt" style="color: #7f8c8d; margin-right: 8px;"></i>
                                <span style="color: #34495e; font-size: 12px;">Pay by Phone: ${meter.pay_by_cell_number}</span>
                            </div>
                            `
                                : ""
                            }
                            <div style="display: flex; align-items: center;">
                                <i class="fas fa-road" style="color: #7f8c8d; margin-right: 8px;"></i>
                                <span style="color: #34495e; font-size: 12px;">Side: ${
                                  meter.side_of_street || "Not specified"
                                }</span>
                            </div>
                        </div>
                    `;

          marker.bindPopup(popupContent);
          console.log(`Added meter ${meter.meter_number} at ${lat}, ${lng}`);
        } catch (error) {
          console.error(`Error adding meter ${meter.meter_number}:`, error);
        }
      });

      console.log(
        `Successfully added ${meters.length} active parking meters to the map`
      );
    })
    .catch((error) => {
      console.error("Error fetching parking meter data:", error);
    });
}<|MERGE_RESOLUTION|>--- conflicted
+++ resolved
@@ -1,18 +1,18 @@
 // NYC map bounds and configuration
 const NYC_BOUNDS = {
-    min_lat: 40.477399, // Southernmost point of NYC
-    max_lat: 40.917577, // Northernmost point of NYC
-    min_lng: -74.25909, // Westernmost point of NYC
-    max_lng: -73.700272, // Easternmost point of NYC
+  min_lat: 40.477399, // Southernmost point of NYC
+  max_lat: 40.917577, // Northernmost point of NYC
+  min_lng: -74.25909, // Westernmost point of NYC
+  max_lng: -73.700272, // Easternmost point of NYC
 };
 
 let openDataParkingMeterURL =
-    "https://data.cityofnewyork.us/resource/693u-uax6.json?$limit=120&$select=meter_number,status,on_street,from_street,to_street,lat,long,meter_hours,pay_by_cell_number,side_of_street&$where=status='Active'";
+  "https://data.cityofnewyork.us/resource/693u-uax6.json?$limit=120&$select=meter_number,status,on_street,from_street,to_street,lat,long,meter_hours,pay_by_cell_number,side_of_street&$where=status='Active'";
 
 // Create a Leaflet bounds object from the NYC bounds
 const NYC_LEAFLET_BOUNDS = [
-    [NYC_BOUNDS.min_lat, NYC_BOUNDS.min_lng], // Southwest corner
-    [NYC_BOUNDS.max_lat, NYC_BOUNDS.max_lng], // Northeast corner
+  [NYC_BOUNDS.min_lat, NYC_BOUNDS.min_lng], // Southwest corner
+  [NYC_BOUNDS.max_lat, NYC_BOUNDS.max_lng], // Northeast corner
 ];
 
 // NYC center coordinates (approximate)
@@ -20,20 +20,23 @@
 
 // Function to initialize a map with NYC bounds
 function initializeNYCMap(mapElementId, options = {}) {
-    // Create the map with NYC center
-    const map = L.map(mapElementId, {
-        center: options.center || NYC_CENTER,
-        zoom: options.zoom || 11,
-        minZoom: options.minZoom || 3,
-        ...options,
-    });
-
-    // Add the tile layer
-    L.tileLayer("https://{s}.tile.openstreetmap.org/{z}/{x}/{y}.png", {
-        attribution: '&copy; <a href="https://www.openstreetmap.org/copyright">OpenStreetMap</a> contributors',
-    }).addTo(map);
-
-    return map;
+  // Create the map with NYC center
+  const map = L.map(mapElementId, {
+    center: options.center || NYC_CENTER,
+    zoom: options.zoom || 11,
+    minZoom: options.minZoom || 3,
+    maxBounds: NYC_LEAFLET_BOUNDS, // Add maxBounds to restrict dragging to NYC area
+    maxBoundsViscosity: 0.9, // How "hard" the bounds are enforced (0-1)
+    ...options,
+  });
+
+  // Add the tile layer
+  L.tileLayer("https://{s}.tile.openstreetmap.org/{z}/{x}/{y}.png", {
+    attribution:
+      '&copy; <a href="https://www.openstreetmap.org/copyright">OpenStreetMap</a> contributors',
+  }).addTo(map);
+
+  return map;
 }
 
 // Nominatim API utilities
@@ -45,12 +48,12 @@
  * @returns {boolean} - True if coordinates are within NYC bounds
  */
 function isWithinNYC(lat, lng) {
-    return (
-        lat >= NYC_BOUNDS.min_lat &&
-        lat <= NYC_BOUNDS.max_lat &&
-        lng >= NYC_BOUNDS.min_lng &&
-        lng <= NYC_BOUNDS.max_lng
-    );
+  return (
+    lat >= NYC_BOUNDS.min_lat &&
+    lat <= NYC_BOUNDS.max_lat &&
+    lng >= NYC_BOUNDS.min_lng &&
+    lng <= NYC_BOUNDS.max_lng
+  );
 }
 
 /**
@@ -64,12 +67,11 @@
  * @param {Function} options.onError - Callback for errors
  */
 function searchLocation(query, options = {}) {
-    if (!query) {
-        if (options.onError) options.onError("No search query provided");
-        return;
-    }
-
-<<<<<<< HEAD
+  if (!query) {
+    if (options.onError) options.onError("No search query provided");
+    return;
+  }
+
   const defaultOptions = {
     restrictToNYC: true,
     onSuccess: () => {},
@@ -101,36 +103,14 @@
 
   // Build the URL
   let url = `https://nominatim.openstreetmap.org/search?format=json&q=${encodeURIComponent(
-=======
-    const defaultOptions = {
-        restrictToNYC: true,
-        onSuccess: () => {},
-        onOutOfBounds: () =>
-            alert(
-                "Location is outside of New York City. Please search for a location within NYC."
-            ),
-        onNotFound: () =>
-            alert("Location not found. Please try a different search term."),
-        onError: (error) => {
-            console.error("Search error:", error);
-            alert("Error searching for location. Please try again.");
-        },
-    };
-
-    const mergedOptions = {...defaultOptions, ...options };
-
-    // Build the URL
-    let url = `https://nominatim.openstreetmap.org/search?format=json&q=${encodeURIComponent(
->>>>>>> 64fd385e
     query
   )}`;
 
-    // Add viewbox parameter if restricting to NYC
-    if (mergedOptions.restrictToNYC) {
-        url += `&viewbox=${NYC_BOUNDS.min_lng},${NYC_BOUNDS.min_lat},${NYC_BOUNDS.max_lng},${NYC_BOUNDS.max_lat}&bounded=1`;
-    }
-
-<<<<<<< HEAD
+  // Add viewbox parameter if restricting to NYC
+  if (mergedOptions.restrictToNYC) {
+    url += `&viewbox=${NYC_BOUNDS.min_lng},${NYC_BOUNDS.min_lat},${NYC_BOUNDS.max_lng},${NYC_BOUNDS.max_lat}&bounded=1`;
+  }
+
   // Add CORS headers to the request
   fetch(url, {
     headers: {
@@ -189,65 +169,6 @@
         mergedOptions.onError(error);
       }
     });
-=======
-    // Add CORS headers to the request
-    fetch(url, {
-            headers: {
-                Accept: "application/json",
-                "User-Agent": "ParkEasy NYC Application (https://parkeasy.example.com)",
-            },
-            mode: "cors", // Try with explicit CORS mode
-        })
-        .then((response) => {
-            if (!response.ok) {
-                throw new Error(`HTTP error! Status: ${response.status}`);
-            }
-            return response.json();
-        })
-        .then((data) => {
-            if (data && data.length > 0) {
-                const location = data[0];
-                const lat = parseFloat(location.lat);
-                const lng = parseFloat(location.lon);
-
-                // Check if within NYC bounds if restriction is enabled
-                if (!mergedOptions.restrictToNYC || isWithinNYC(lat, lng)) {
-                    mergedOptions.onSuccess({
-                        lat,
-                        lng,
-                        displayName: location.display_name,
-                        raw: location,
-                    });
-                } else {
-                    mergedOptions.onOutOfBounds();
-                }
-            } else {
-                mergedOptions.onNotFound();
-            }
-        })
-        .catch((error) => {
-            console.error("Nominatim API error:", error);
-
-            // Fallback for CORS issues - use a hardcoded NYC location
-            if (error.message.includes("CORS") || error.name === "TypeError") {
-                console.warn("CORS issue detected, using fallback NYC location");
-
-                // Use a fallback location in NYC (Times Square)
-                const fallbackLocation = {
-                    lat: 40.758,
-                    lng: -73.9855,
-                    displayName: "Times Square, Manhattan, NYC",
-                };
-
-                alert(
-                    "Location search is currently unavailable. Using a default NYC location."
-                );
-                mergedOptions.onSuccess(fallbackLocation);
-            } else {
-                mergedOptions.onError(error);
-            }
-        });
->>>>>>> 64fd385e
 }
 
 /**
@@ -259,192 +180,194 @@
  * @param {Function} options.onError - Callback for errors
  */
 function reverseGeocode(lat, lng, options = {}) {
-    const defaultOptions = {
-        onSuccess: () => {},
-        onError: (error) => {
-            console.error("Reverse geocoding error:", error);
-        },
-    };
-
-    const mergedOptions = {...defaultOptions, ...options };
-
-    fetch(
-            `https://nominatim.openstreetmap.org/reverse?format=json&lat=${lat}&lon=${lng}`, {
-                headers: {
-                    Accept: "application/json",
-                    "User-Agent": "ParkEasy NYC Application (https://parkeasy.example.com)",
-                },
-                mode: "cors", // Try with explicit CORS mode
-            }
-        )
-        .then((response) => {
-            if (!response.ok) {
-                throw new Error(`HTTP error! Status: ${response.status}`);
-            }
-            return response.json();
-        })
-        .then((data) => {
-            if (data && data.display_name) {
-                mergedOptions.onSuccess({
-                    displayName: data.display_name,
-                    raw: data,
-                });
-            } else {
-                mergedOptions.onError("No address found for these coordinates");
-            }
-        })
-        .catch((error) => {
-            console.error("Nominatim API error:", error);
-
-            // Fallback for CORS issues - generate a simple address
-            if (error.message.includes("CORS") || error.name === "TypeError") {
-                console.warn("CORS issue detected, using fallback address generation");
-
-                // Create a simple address string using the coordinates
-                const simplifiedAddress = `Location at ${lat.toFixed(4)}, ${lng.toFixed(
+  const defaultOptions = {
+    onSuccess: () => {},
+    onError: (error) => {
+      console.error("Reverse geocoding error:", error);
+    },
+  };
+
+  const mergedOptions = { ...defaultOptions, ...options };
+
+  fetch(
+    `https://nominatim.openstreetmap.org/reverse?format=json&lat=${lat}&lon=${lng}`,
+    {
+      headers: {
+        Accept: "application/json",
+        "User-Agent": "ParkEasy NYC Application (https://parkeasy.example.com)",
+      },
+      mode: "cors", // Try with explicit CORS mode
+    }
+  )
+    .then((response) => {
+      if (!response.ok) {
+        throw new Error(`HTTP error! Status: ${response.status}`);
+      }
+      return response.json();
+    })
+    .then((data) => {
+      if (data && data.display_name) {
+        mergedOptions.onSuccess({
+          displayName: data.display_name,
+          raw: data,
+        });
+      } else {
+        mergedOptions.onError("No address found for these coordinates");
+      }
+    })
+    .catch((error) => {
+      console.error("Nominatim API error:", error);
+
+      // Fallback for CORS issues - generate a simple address
+      if (error.message.includes("CORS") || error.name === "TypeError") {
+        console.warn("CORS issue detected, using fallback address generation");
+
+        // Create a simple address string using the coordinates
+        const simplifiedAddress = `Location at ${lat.toFixed(4)}, ${lng.toFixed(
           4
         )}`;
 
-                mergedOptions.onSuccess({
-                    displayName: simplifiedAddress,
-                    raw: { display_name: simplifiedAddress },
-                });
-            } else {
-                mergedOptions.onError(error);
-            }
+        mergedOptions.onSuccess({
+          displayName: simplifiedAddress,
+          raw: { display_name: simplifiedAddress },
         });
+      } else {
+        mergedOptions.onError(error);
+      }
+    });
 }
 
 // Create a new map legend with toggle functionality
 function createMapLegend() {
-    const legend = L.control({ position: "bottomright" });
-
-    legend.onAdd = function(map) {
-        const div = L.DomUtil.create("div", "map-legend");
-
-        // Load the legend HTML from the template
-        fetch("/listings/map_legend/")
-            .then((response) => response.text())
-            .then((html) => {
-                div.innerHTML = html;
-
-                // Prevent clicks on the legend from propagating to the map
-                L.DomEvent.disableClickPropagation(div);
-
-                // Add event listeners to the toggle switches
-                const toggleGarages = document.getElementById("toggle-garages");
-                const toggleMeters = document.getElementById("toggle-meters");
-                const toggleListings = document.getElementById("toggle-listings");
-
-                if (toggleGarages) {
-                    toggleGarages.addEventListener("change", function() {
-                        if (this.checked) {
-                            if (!map.hasLayer(garageLayerGroup)) {
-                                map.addLayer(garageLayerGroup);
-                            }
-                        } else {
-                            if (map.hasLayer(garageLayerGroup)) {
-                                map.removeLayer(garageLayerGroup);
-                            }
-                        }
-                    });
-                }
-
-                if (toggleMeters) {
-                    toggleMeters.addEventListener("change", function() {
-                        if (this.checked) {
-                            if (!map.hasLayer(meterLayerGroup)) {
-                                map.addLayer(meterLayerGroup);
-                            }
-                        } else {
-                            if (map.hasLayer(meterLayerGroup)) {
-                                map.removeLayer(meterLayerGroup);
-                            }
-                        }
-                    });
-                }
-
-                if (toggleListings) {
-                    toggleListings.addEventListener("change", function() {
-                        if (this.checked) {
-                            if (!map.hasLayer(listingLayerGroup)) {
-                                map.addLayer(listingLayerGroup);
-                            }
-                        } else {
-                            if (map.hasLayer(listingLayerGroup)) {
-                                map.removeLayer(listingLayerGroup);
-                            }
-                        }
-                    });
-                }
-            })
-            .catch((error) => {
-                console.error("Error loading map legend:", error);
-            });
-
-        return div;
-    };
-
-    return legend;
+  const legend = L.control({ position: "bottomright" });
+
+  legend.onAdd = function (map) {
+    const div = L.DomUtil.create("div", "map-legend");
+
+    // Load the legend HTML from the template
+    fetch("/listings/map_legend/")
+      .then((response) => response.text())
+      .then((html) => {
+        div.innerHTML = html;
+
+        // Prevent clicks on the legend from propagating to the map
+        L.DomEvent.disableClickPropagation(div);
+
+        // Add event listeners to the toggle switches
+        const toggleGarages = document.getElementById("toggle-garages");
+        const toggleMeters = document.getElementById("toggle-meters");
+        const toggleListings = document.getElementById("toggle-listings");
+
+        if (toggleGarages) {
+          toggleGarages.addEventListener("change", function () {
+            if (this.checked) {
+              if (!map.hasLayer(garageLayerGroup)) {
+                map.addLayer(garageLayerGroup);
+              }
+            } else {
+              if (map.hasLayer(garageLayerGroup)) {
+                map.removeLayer(garageLayerGroup);
+              }
+            }
+          });
+        }
+
+        if (toggleMeters) {
+          toggleMeters.addEventListener("change", function () {
+            if (this.checked) {
+              if (!map.hasLayer(meterLayerGroup)) {
+                map.addLayer(meterLayerGroup);
+              }
+            } else {
+              if (map.hasLayer(meterLayerGroup)) {
+                map.removeLayer(meterLayerGroup);
+              }
+            }
+          });
+        }
+
+        if (toggleListings) {
+          toggleListings.addEventListener("change", function () {
+            if (this.checked) {
+              if (!map.hasLayer(listingLayerGroup)) {
+                map.addLayer(listingLayerGroup);
+              }
+            } else {
+              if (map.hasLayer(listingLayerGroup)) {
+                map.removeLayer(listingLayerGroup);
+              }
+            }
+          });
+        }
+      })
+      .catch((error) => {
+        console.error("Error loading map legend:", error);
+      });
+
+    return div;
+  };
+
+  return legend;
 }
 
 // This is a simpler function that directly adds garages to the map
 function addGaragesDirectly(map) {
-    console.log("Adding garages directly to map...");
-    currentMap = map;
-
-    // Create marker icon
-    const garageIcon = L.divIcon({
-        html: markerTemplates.garage,
-        className: "garage-marker",
-        iconSize: [18, 18],
-        iconAnchor: [9, 18],
-        popupAnchor: [0, -18],
-    });
-
-    // Create backup markers to use if API fails
-    const backupGarages = [{
-            name: "SUTTON 53 PARKING LLC",
-            address: "410 EAST 54 STREET, NEW YORK, NY 10022",
-            phone: "(877) 727-5464",
-            lat: 40.7577,
-            lng: -73.9639,
-        },
-        {
-            name: "TIMES SQUARE GARAGE",
-            address: "224 WEST 49TH STREET, NEW YORK, NY 10019",
-            phone: "(212) 333-7275",
-            lat: 40.7608,
-            lng: -73.9847,
-        },
-    ];
-
-    if (!map) {
-        console.error("Map object is null or undefined in addGaragesDirectly!");
-        return;
-    }
-
-    // Add each garage marker from backup if needed
-    function addBackupMarkers() {
-        backupGarages.forEach((garage, index) => {
-                    try {
-                        console.log(
-                            `Adding backup garage ${index + 1}/${backupGarages.length}: "${
+  console.log("Adding garages directly to map...");
+  currentMap = map;
+
+  // Create marker icon
+  const garageIcon = L.divIcon({
+    html: markerTemplates.garage,
+    className: "garage-marker",
+    iconSize: [18, 18],
+    iconAnchor: [9, 18],
+    popupAnchor: [0, -18],
+  });
+
+  // Create backup markers to use if API fails
+  const backupGarages = [
+    {
+      name: "SUTTON 53 PARKING LLC",
+      address: "410 EAST 54 STREET, NEW YORK, NY 10022",
+      phone: "(877) 727-5464",
+      lat: 40.7577,
+      lng: -73.9639,
+    },
+    {
+      name: "TIMES SQUARE GARAGE",
+      address: "224 WEST 49TH STREET, NEW YORK, NY 10019",
+      phone: "(212) 333-7275",
+      lat: 40.7608,
+      lng: -73.9847,
+    },
+  ];
+
+  if (!map) {
+    console.error("Map object is null or undefined in addGaragesDirectly!");
+    return;
+  }
+
+  // Add each garage marker from backup if needed
+  function addBackupMarkers() {
+    backupGarages.forEach((garage, index) => {
+      try {
+        console.log(
+          `Adding backup garage ${index + 1}/${backupGarages.length}: "${
             garage.name
           }" at ${garage.lat}, ${garage.lng}`
-                        );
-
-                        // Create marker and add to LAYER GROUP instead of map
-                        const marker = L.marker([garage.lat, garage.lng], {
-                            icon: garageIcon,
-                            title: garage.name,
-                            zIndexOffset: 100, // Lower z-index to ensure garages stay behind listings
-                        });
-
-                        garageLayerGroup.addLayer(marker);
-
-                        // Create popup content
-                        const popupContent = `
+        );
+
+        // Create marker and add to LAYER GROUP instead of map
+        const marker = L.marker([garage.lat, garage.lng], {
+          icon: garageIcon,
+          title: garage.name,
+          zIndexOffset: 100, // Lower z-index to ensure garages stay behind listings
+        });
+
+        garageLayerGroup.addLayer(marker);
+
+        // Create popup content
+        const popupContent = `
                     <div class="garage-popup" style="padding: 8px; min-width: 250px;">
                         <div style="margin-bottom: 12px;">
                             <h4 style="margin: 0; color: #2c3e50; font-size: 16px;">${
