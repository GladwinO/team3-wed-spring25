--- conflicted
+++ resolved
@@ -675,18 +675,11 @@
       if (addSlotBtn) addSlotBtn.style.display = "none";
 
       // Update the button
-<<<<<<< HEAD
       toggleRecurringBtn.innerHTML =
-        '<i class="fas fa-calendar-day me-1"></i> Single Availability';
+        '<i class="fas fa-calendar-day me-1"></i> One-Time Slots';
       toggleRecurringBtn.classList.remove("btn-outline-primary");
       toggleRecurringBtn.classList.add("btn-outline-secondary");
 
-=======
-      toggleRecurringBtn.innerHTML = '<i class="fas fa-calendar-day me-1"></i> One-Time Slots';
-      toggleRecurringBtn.classList.remove('btn-outline-primary');
-      toggleRecurringBtn.classList.add('btn-outline-secondary');
-      
->>>>>>> 64fd385e
       // Change the info text
       if (toggleInfoText) {
         toggleInfoText.innerHTML =
@@ -718,27 +711,17 @@
       // Check the current state using the hidden field
       if (isRecurringField.value !== "true") {
         // Switch to recurring mode
-<<<<<<< HEAD
         recurringPatternContainer.style.display = "block";
         slotFormsContainer.style.display = "none"; // Hide all slot forms
         addSlotBtn.style.display = "none";
         toggleRecurringBtn.innerHTML =
-          '<i class="fas fa-calendar-day me-1"></i> Single Availability';
+          '<i class="fas fa-calendar-day me-1"></i> One-Time Slots';
         toggleRecurringBtn.classList.replace(
           "btn-outline-primary",
           "btn-outline-secondary"
         );
         isRecurringField.value = "true";
 
-=======
-        recurringPatternContainer.style.display = 'block';
-        slotFormsContainer.style.display = 'none'; // Hide all slot forms
-        addSlotBtn.style.display = 'none';
-        toggleRecurringBtn.innerHTML = '<i class="fas fa-calendar-day me-1"></i> One-Time Slots';
-        toggleRecurringBtn.classList.replace('btn-outline-primary', 'btn-outline-secondary');
-        isRecurringField.value = 'true';
-        
->>>>>>> 64fd385e
         // Change the info text
         if (toggleInfoText) {
           toggleInfoText.innerHTML =
