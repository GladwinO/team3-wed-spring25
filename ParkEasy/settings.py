"""
Django settings for ParkEasy project.

Generated by 'django-admin startproject' using Django 5.1.6.

For more information on this file, see
https://docs.djangoproject.com/en/5.1/topics/settings/

For the full list of settings and their values, see
https://docs.djangoproject.com/en/5.1/ref/settings/
"""

from pathlib import Path
import os
# Build paths inside the project like this: BASE_DIR / 'subdir'.
BASE_DIR = Path(__file__).resolve().parent.parent
LOGIN_REDIRECT_URL = '/'
LOGOUT_REDIRECT_URL = '/accounts/login/'  # Redirects to login after logout



# Quick-start development settings - unsuitable for production
# See https://docs.djangoproject.com/en/5.1/howto/deployment/checklist/

# SECURITY WARNING: keep the secret key used in production secret!
SECRET_KEY = 'django-insecure-y!ckd0em%l#u3ja&a9la938#9l$f50bhye-=-zp7rww1q*qg5l'

# SECURITY WARNING: don't run with debug turned on in production!
DEBUG = True

ALLOWED_HOSTS = []


# Application definition

INSTALLED_APPS = [
    'django.contrib.admin',
    'django.contrib.auth',
    'django.contrib.contenttypes',
    'django.contrib.sessions',
    'django.contrib.messages',
    'django.contrib.staticfiles',
    'accounts',
<<<<<<< HEAD
    'parking_spot_listing',
=======
    'listings',
>>>>>>> 85c7b9f8
]

MIDDLEWARE = [
    'django.middleware.security.SecurityMiddleware',
    'django.contrib.sessions.middleware.SessionMiddleware',
    'django.middleware.common.CommonMiddleware',
    'django.middleware.csrf.CsrfViewMiddleware',
    'django.contrib.auth.middleware.AuthenticationMiddleware',
    'django.contrib.messages.middleware.MessageMiddleware',
    'django.middleware.clickjacking.XFrameOptionsMiddleware',
]

ROOT_URLCONF = 'ParkEasy.urls'

TEMPLATES = [
    {
        'BACKEND': 'django.template.backends.django.DjangoTemplates',
        'DIRS': [BASE_DIR / "templates"],
        'APP_DIRS': True,
        'OPTIONS': {
            'context_processors': [
                'django.template.context_processors.debug',
                'django.template.context_processors.request',
                'django.contrib.auth.context_processors.auth',
                'django.contrib.messages.context_processors.messages',
            ],
        },
    },
]

WSGI_APPLICATION = 'ParkEasy.wsgi.application'


# Database
# https://docs.djangoproject.com/en/5.1/ref/settings/#databases

DATABASES = {
    "default": {
        "ENGINE": "django.db.backends.postgresql",
        "NAME": "parkeasy_db",
        "USER": "postgres",
        "PASSWORD": "postgres",
        "HOST": "localhost",
        "PORT": "5432",
    }
}

# Password validation
# https://docs.djangoproject.com/en/5.1/ref/settings/#auth-password-validators

AUTH_PASSWORD_VALIDATORS = [
    {
        'NAME': 'django.contrib.auth.password_validation.UserAttributeSimilarityValidator',
    },
    {
        'NAME': 'django.contrib.auth.password_validation.MinimumLengthValidator',
    },
    {
        'NAME': 'django.contrib.auth.password_validation.CommonPasswordValidator',
    },
    {
        'NAME': 'django.contrib.auth.password_validation.NumericPasswordValidator',
    },
]


# Internationalization
# https://docs.djangoproject.com/en/5.1/topics/i18n/

LANGUAGE_CODE = 'en-us'

TIME_ZONE = 'UTC'

USE_I18N = True

USE_TZ = True


# Static files (CSS, JavaScript, Images)
# https://docs.djangoproject.com/en/5.1/howto/static-files/

STATIC_URL = 'static/'

# Default primary key field type
# https://docs.djangoproject.com/en/5.1/ref/settings/#default-auto-field

DEFAULT_AUTO_FIELD = 'django.db.models.BigAutoField'<|MERGE_RESOLUTION|>--- conflicted
+++ resolved
@@ -41,11 +41,8 @@
     'django.contrib.messages',
     'django.contrib.staticfiles',
     'accounts',
-<<<<<<< HEAD
-    'parking_spot_listing',
-=======
     'listings',
->>>>>>> 85c7b9f8
+    'widget_tweaks',
 ]
 
 MIDDLEWARE = [
